--- conflicted
+++ resolved
@@ -68,22 +68,8 @@
   - skip:
       version: " - 7.8.99"
       reason:  fixed in 7.9.0
-<<<<<<< HEAD
-  - do:
-      indices.create:
-          index: lookup
-          body:
-            settings:
-              number_of_shards: 1
-              number_of_replicas: 0
-            mappings:
-              properties:
-                num:
-                  type: long
-=======
       features: node_selector
 
->>>>>>> 836e2fe3
   - do:
       indices.create:
           index: lookup
@@ -161,11 +147,8 @@
 
   # The second request should hit the cache
   - do:
-<<<<<<< HEAD
-=======
       node_selector:
         version: current # the version of the node that parsed the request is part of the cache key.
->>>>>>> 836e2fe3
       search:
         index: test
         body:
