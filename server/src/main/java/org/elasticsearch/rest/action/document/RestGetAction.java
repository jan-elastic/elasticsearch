--- conflicted
+++ resolved
@@ -47,16 +47,11 @@
     public static final String TYPES_DEPRECATION_MESSAGE = "[types removal] Specifying types in " +
         "document get requests is deprecated, use the /{index}/_doc/{id} endpoint instead.";
 
-<<<<<<< HEAD
     public RestGetAction(final RestController controller) {
-=======
-    public RestGetAction(final Settings settings, final RestController controller) {
-        super(settings);
         controller.registerHandler(GET, "/{index}/_doc/{id}", this);
         controller.registerHandler(HEAD, "/{index}/_doc/{id}", this);
 
         // Deprecated typed endpoints.
->>>>>>> 8280a206
         controller.registerHandler(GET, "/{index}/{type}/{id}", this);
         controller.registerHandler(HEAD, "/{index}/{type}/{id}", this);
     }
