--- conflicted
+++ resolved
@@ -24,11 +24,7 @@
 import org.elasticsearch.action.support.IndicesOptions;
 import org.elasticsearch.client.node.NodeClient;
 import org.elasticsearch.common.Strings;
-<<<<<<< HEAD
-=======
 import org.elasticsearch.common.logging.DeprecationLogger;
-import org.elasticsearch.common.settings.Settings;
->>>>>>> 8280a206
 import org.elasticsearch.index.mapper.MapperService;
 import org.elasticsearch.rest.BaseRestHandler;
 import org.elasticsearch.rest.RestController;
@@ -42,17 +38,12 @@
 import static org.elasticsearch.rest.RestRequest.Method.PUT;
 
 public class RestPutMappingAction extends BaseRestHandler {
-<<<<<<< HEAD
-    public RestPutMappingAction(RestController controller) {
-=======
     private static final DeprecationLogger deprecationLogger = new DeprecationLogger(
         LogManager.getLogger(RestPutMappingAction.class));
     public static final String TYPES_DEPRECATION_MESSAGE = "[types removal] Using include_type_name in put " +
         "mapping requests is deprecated. The parameter will be removed in the next major version.";
 
-    public RestPutMappingAction(Settings settings, RestController controller) {
-        super(settings);
->>>>>>> 8280a206
+    public RestPutMappingAction(RestController controller) {
         controller.registerHandler(PUT, "/{index}/_mapping/", this);
         controller.registerHandler(PUT, "/{index}/{type}/_mapping", this);
         controller.registerHandler(PUT, "/{index}/_mapping/{type}", this);
