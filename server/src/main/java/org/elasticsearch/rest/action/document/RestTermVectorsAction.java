/*
 * Licensed to Elasticsearch under one or more contributor
 * license agreements. See the NOTICE file distributed with
 * this work for additional information regarding copyright
 * ownership. Elasticsearch licenses this file to you under
 * the Apache License, Version 2.0 (the "License"); you may
 * not use this file except in compliance with the License.
 * You may obtain a copy of the License at
 *
 *    http://www.apache.org/licenses/LICENSE-2.0
 *
 * Unless required by applicable law or agreed to in writing,
 * software distributed under the License is distributed on an
 * "AS IS" BASIS, WITHOUT WARRANTIES OR CONDITIONS OF ANY
 * KIND, either express or implied.  See the License for the
 * specific language governing permissions and limitations
 * under the License.
 */

package org.elasticsearch.rest.action.document;

import org.apache.logging.log4j.LogManager;
import org.elasticsearch.action.termvectors.TermVectorsRequest;
import org.elasticsearch.client.node.NodeClient;
import org.elasticsearch.common.Strings;
import org.elasticsearch.common.logging.DeprecationLogger;
import org.elasticsearch.common.xcontent.XContentParser;
import org.elasticsearch.index.VersionType;
import org.elasticsearch.index.mapper.MapperService;
import org.elasticsearch.rest.BaseRestHandler;
import org.elasticsearch.rest.RestController;
import org.elasticsearch.rest.RestRequest;
import org.elasticsearch.rest.action.RestActions;
import org.elasticsearch.rest.action.RestToXContentListener;

import java.io.IOException;
import java.util.HashSet;
import java.util.Set;

import static org.elasticsearch.rest.RestRequest.Method.GET;
import static org.elasticsearch.rest.RestRequest.Method.POST;

/**
 * This class parses the json request and translates it into a
 * TermVectorsRequest.
 */
public class RestTermVectorsAction extends BaseRestHandler {
    private static final DeprecationLogger deprecationLogger = new DeprecationLogger(
        LogManager.getLogger(RestTermVectorsAction.class));
    public static final String TYPES_DEPRECATION_MESSAGE = "[types removal] " +
        "Specifying types in term vector requests is deprecated.";

<<<<<<< HEAD
    public RestTermVectorsAction(RestController controller) {
=======
    public RestTermVectorsAction(Settings settings, RestController controller) {
        super(settings);
        controller.registerHandler(GET, "/{index}/_termvectors", this);
        controller.registerHandler(POST, "/{index}/_termvectors", this);
        controller.registerHandler(GET, "/{index}/_termvectors/{id}", this);
        controller.registerHandler(POST, "/{index}/_termvectors/{id}", this);

        // Deprecated typed endpoints.
>>>>>>> 8280a206
        controller.registerHandler(GET, "/{index}/{type}/_termvectors", this);
        controller.registerHandler(POST, "/{index}/{type}/_termvectors", this);
        controller.registerHandler(GET, "/{index}/{type}/{id}/_termvectors", this);
        controller.registerHandler(POST, "/{index}/{type}/{id}/_termvectors", this);
    }

    @Override
    public String getName() {
        return "document_term_vectors_action";
    }

    @Override
    public RestChannelConsumer prepareRequest(final RestRequest request, final NodeClient client) throws IOException {
        TermVectorsRequest termVectorsRequest;
        if (request.hasParam("type")) {
            deprecationLogger.deprecatedAndMaybeLog("termvectors_with_types", TYPES_DEPRECATION_MESSAGE);
            termVectorsRequest = new TermVectorsRequest(request.param("index"),
                request.param("type"),
                request.param("id"));
        } else {
            termVectorsRequest = new TermVectorsRequest(request.param("index"),
                MapperService.SINGLE_MAPPING_NAME,
                request.param("id"));
        }

        if (request.hasContentOrSourceParam()) {
            try (XContentParser parser = request.contentOrSourceParamParser()) {
                TermVectorsRequest.parseRequest(termVectorsRequest, parser);
            }
        }
        readURIParameters(termVectorsRequest, request);

        return channel -> client.termVectors(termVectorsRequest, new RestToXContentListener<>(channel));
    }

    public static void readURIParameters(TermVectorsRequest termVectorsRequest, RestRequest request) {
        String fields = request.param("fields");
        addFieldStringsFromParameter(termVectorsRequest, fields);
        termVectorsRequest.offsets(request.paramAsBoolean("offsets", termVectorsRequest.offsets()));
        termVectorsRequest.positions(request.paramAsBoolean("positions", termVectorsRequest.positions()));
        termVectorsRequest.payloads(request.paramAsBoolean("payloads", termVectorsRequest.payloads()));
        termVectorsRequest.routing(request.param("routing"));
        termVectorsRequest.realtime(request.paramAsBoolean("realtime", termVectorsRequest.realtime()));
        termVectorsRequest.version(RestActions.parseVersion(request, termVectorsRequest.version()));
        termVectorsRequest.versionType(VersionType.fromString(request.param("version_type"), termVectorsRequest.versionType()));
        termVectorsRequest.preference(request.param("preference"));
        termVectorsRequest.termStatistics(request.paramAsBoolean("termStatistics", termVectorsRequest.termStatistics()));
        termVectorsRequest.termStatistics(request.paramAsBoolean("term_statistics", termVectorsRequest.termStatistics()));
        termVectorsRequest.fieldStatistics(request.paramAsBoolean("fieldStatistics", termVectorsRequest.fieldStatistics()));
        termVectorsRequest.fieldStatistics(request.paramAsBoolean("field_statistics", termVectorsRequest.fieldStatistics()));
    }

    public static void addFieldStringsFromParameter(TermVectorsRequest termVectorsRequest, String fields) {
        Set<String> selectedFields = termVectorsRequest.selectedFields();
        if (fields != null) {
            String[] paramFieldStrings = Strings.commaDelimitedListToStringArray(fields);
            for (String field : paramFieldStrings) {
                if (selectedFields == null) {
                    selectedFields = new HashSet<>();
                }
                if (!selectedFields.contains(field)) {
                    field = field.replaceAll("\\s", "");
                    selectedFields.add(field);
                }
            }
        }
        if (selectedFields != null) {
            termVectorsRequest.selectedFields(selectedFields.toArray(new String[selectedFields.size()]));
        }
    }

}<|MERGE_RESOLUTION|>--- conflicted
+++ resolved
@@ -50,18 +50,13 @@
     public static final String TYPES_DEPRECATION_MESSAGE = "[types removal] " +
         "Specifying types in term vector requests is deprecated.";
 
-<<<<<<< HEAD
     public RestTermVectorsAction(RestController controller) {
-=======
-    public RestTermVectorsAction(Settings settings, RestController controller) {
-        super(settings);
         controller.registerHandler(GET, "/{index}/_termvectors", this);
         controller.registerHandler(POST, "/{index}/_termvectors", this);
         controller.registerHandler(GET, "/{index}/_termvectors/{id}", this);
         controller.registerHandler(POST, "/{index}/_termvectors/{id}", this);
 
         // Deprecated typed endpoints.
->>>>>>> 8280a206
         controller.registerHandler(GET, "/{index}/{type}/_termvectors", this);
         controller.registerHandler(POST, "/{index}/{type}/_termvectors", this);
         controller.registerHandler(GET, "/{index}/{type}/{id}/_termvectors", this);
