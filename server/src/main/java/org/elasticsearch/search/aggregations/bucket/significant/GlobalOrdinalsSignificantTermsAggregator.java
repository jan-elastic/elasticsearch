--- conflicted
+++ resolved
@@ -162,11 +162,7 @@
         }
 
         return new SignificantStringTerms(name, bucketCountThresholds.getRequiredSize(), bucketCountThresholds.getMinDocCount(),
-<<<<<<< HEAD
-                metaData(), format, subsetSize, supersetSize, significanceHeuristic, Arrays.asList(list));
-=======
-                pipelineAggregators(), metadata(), format, subsetSize, supersetSize, significanceHeuristic, Arrays.asList(list));
->>>>>>> c9de5b11
+                metadata(), format, subsetSize, supersetSize, significanceHeuristic, Arrays.asList(list));
     }
 
     @Override
@@ -176,11 +172,7 @@
         IndexReader topReader = searcher.getIndexReader();
         int supersetSize = topReader.numDocs();
         return new SignificantStringTerms(name, bucketCountThresholds.getRequiredSize(), bucketCountThresholds.getMinDocCount(),
-<<<<<<< HEAD
-                metaData(), format, numCollectedDocs, supersetSize, significanceHeuristic, emptyList());
-=======
-                pipelineAggregators(), metadata(), format, numCollectedDocs, supersetSize, significanceHeuristic, emptyList());
->>>>>>> c9de5b11
+                metadata(), format, numCollectedDocs, supersetSize, significanceHeuristic, emptyList());
     }
 
     @Override
