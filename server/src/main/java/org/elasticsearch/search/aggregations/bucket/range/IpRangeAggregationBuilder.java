/*
 * Licensed to Elasticsearch under one or more contributor
 * license agreements. See the NOTICE file distributed with
 * this work for additional information regarding copyright
 * ownership. Elasticsearch licenses this file to you under
 * the Apache License, Version 2.0 (the "License"); you may
 * not use this file except in compliance with the License.
 * You may obtain a copy of the License at
 *
 *    http://www.apache.org/licenses/LICENSE-2.0
 *
 * Unless required by applicable law or agreed to in writing,
 * software distributed under the License is distributed on an
 * "AS IS" BASIS, WITHOUT WARRANTIES OR CONDITIONS OF ANY
 * KIND, either express or implied.  See the License for the
 * specific language governing permissions and limitations
 * under the License.
 */
package org.elasticsearch.search.aggregations.bucket.range;

import org.apache.lucene.document.InetAddressPoint;
import org.apache.lucene.util.BytesRef;
import org.elasticsearch.common.ParseField;
import org.elasticsearch.common.ParsingException;
import org.elasticsearch.common.collect.Tuple;
import org.elasticsearch.common.io.stream.StreamInput;
import org.elasticsearch.common.io.stream.StreamOutput;
import org.elasticsearch.common.network.InetAddresses;
import org.elasticsearch.common.xcontent.ObjectParser;
import org.elasticsearch.common.xcontent.ToXContentObject;
import org.elasticsearch.common.xcontent.XContentBuilder;
import org.elasticsearch.common.xcontent.XContentParser;
import org.elasticsearch.common.xcontent.XContentParser.Token;
import org.elasticsearch.index.query.QueryShardContext;
import org.elasticsearch.script.Script;
import org.elasticsearch.search.aggregations.AggregationBuilder;
import org.elasticsearch.search.aggregations.AggregatorFactories.Builder;
import org.elasticsearch.search.aggregations.AggregatorFactory;
import org.elasticsearch.search.aggregations.support.CoreValuesSourceType;
import org.elasticsearch.search.aggregations.support.ValuesSourceAggregationBuilder;
import org.elasticsearch.search.aggregations.support.ValuesSourceAggregatorFactory;
import org.elasticsearch.search.aggregations.support.ValuesSourceConfig;
import org.elasticsearch.search.aggregations.support.ValuesSourceType;

import java.io.IOException;
import java.net.InetAddress;
import java.net.UnknownHostException;
import java.util.ArrayList;
import java.util.Collections;
import java.util.List;
import java.util.Map;
import java.util.Objects;


public final class IpRangeAggregationBuilder
        extends ValuesSourceAggregationBuilder<IpRangeAggregationBuilder> {
    public static final String NAME = "ip_range";
    private static final ParseField MASK_FIELD = new ParseField("mask");

    public static final ObjectParser<IpRangeAggregationBuilder, String> PARSER =
            ObjectParser.fromBuilder(NAME, IpRangeAggregationBuilder::new);
    static {
        ValuesSourceAggregationBuilder.declareFields(PARSER, false, false, false);

        PARSER.declareBoolean(IpRangeAggregationBuilder::keyed, RangeAggregator.KEYED_FIELD);

        PARSER.declareObjectArray((agg, ranges) -> {
            for (Range range : ranges) agg.addRange(range);
        }, (p, c) -> IpRangeAggregationBuilder.parseRange(p), RangeAggregator.RANGES_FIELD);
    }

    private static Range parseRange(XContentParser parser) throws IOException {
        String key = null;
        String from = null;
        String to = null;
        String mask = null;

        if (parser.currentToken() != Token.START_OBJECT) {
            throw new ParsingException(parser.getTokenLocation(), "[ranges] must contain objects, but hit a " + parser.currentToken());
        }
        while (parser.nextToken() != Token.END_OBJECT) {
            if (parser.currentToken() == Token.FIELD_NAME) {
                continue;
            }
            if (RangeAggregator.Range.KEY_FIELD.match(parser.currentName(), parser.getDeprecationHandler())) {
                key = parser.text();
            } else if (RangeAggregator.Range.FROM_FIELD.match(parser.currentName(), parser.getDeprecationHandler())) {
                from = parser.textOrNull();
            } else if (RangeAggregator.Range.TO_FIELD.match(parser.currentName(), parser.getDeprecationHandler())) {
                to = parser.textOrNull();
            } else if (MASK_FIELD.match(parser.currentName(), parser.getDeprecationHandler())) {
                mask = parser.text();
            } else {
                throw new ParsingException(parser.getTokenLocation(), "Unexpected ip range parameter: [" + parser.currentName() + "]");
            }
        }
        if (mask != null) {
            if (key == null) {
                key = mask;
            }
            return new Range(key, mask);
        } else {
            return new Range(key, from, to);
        }
    }

    public static class Range implements ToXContentObject {

        private final String key;
        private final String from;
        private final String to;

        Range(String key, String from, String to) {
            if (from != null) {
                InetAddresses.forString(from);
            }
            if (to != null) {
                InetAddresses.forString(to);
            }
            this.key = key;
            this.from = from;
            this.to = to;
        }

        Range(String key, String mask) {
            final Tuple<InetAddress, Integer> cidr = InetAddresses.parseCidr(mask);
            final InetAddress address = cidr.v1();
            final int prefixLength = cidr.v2();
            // create the lower value by zeroing out the host portion, upper value by filling it with all ones.
            byte lower[] = address.getAddress();
            byte upper[] = address.getAddress();
            for (int i = prefixLength; i < 8 * lower.length; i++) {
                int m = 1 << (7 - (i & 7));
                lower[i >> 3] &= ~m;
                upper[i >> 3] |= m;
            }
            this.key = key;
            try {
                InetAddress fromAddress = InetAddress.getByAddress(lower);
                if (fromAddress.equals(InetAddressPoint.MIN_VALUE)) {
                    this.from = null;
                } else {
                    this.from = InetAddresses.toAddrString(fromAddress);
                }
                InetAddress inclusiveToAddress = InetAddress.getByAddress(upper);
                if (inclusiveToAddress.equals(InetAddressPoint.MAX_VALUE)) {
                    this.to = null;
                } else {
                    this.to = InetAddresses.toAddrString(InetAddressPoint.nextUp(inclusiveToAddress));
                }
            } catch (UnknownHostException bogus) {
                throw new AssertionError(bogus);
            }
        }

        private Range(StreamInput in) throws IOException {
            this.key = in.readOptionalString();
            this.from = in.readOptionalString();
            this.to = in.readOptionalString();
        }

        void writeTo(StreamOutput out) throws IOException {
            out.writeOptionalString(key);
            out.writeOptionalString(from);
            out.writeOptionalString(to);
        }

        public String getKey() {
            return key;
        }

        public String getFrom() {
            return from;
        }

        public String getTo() {
            return to;
        }

        @Override
        public boolean equals(Object obj) {
            if (obj == null || getClass() != obj.getClass()) {
                return false;
            }
            Range that = (Range) obj;
            return Objects.equals(key, that.key)
                    && Objects.equals(from, that.from)
                    && Objects.equals(to, that.to);
        }

        @Override
        public int hashCode() {
            return Objects.hash(getClass(), key, from, to);
        }

        @Override
        public XContentBuilder toXContent(XContentBuilder builder, Params params) throws IOException {
            builder.startObject();
            if (key != null) {
                builder.field(RangeAggregator.Range.KEY_FIELD.getPreferredName(), key);
            }
            if (from != null) {
                builder.field(RangeAggregator.Range.FROM_FIELD.getPreferredName(), from);
            }
            if (to != null) {
                builder.field(RangeAggregator.Range.TO_FIELD.getPreferredName(), to);
            }
            builder.endObject();
            return builder;
        }
    }

    private boolean keyed = false;
    private List<Range> ranges = new ArrayList<>();

    public IpRangeAggregationBuilder(String name) {
        super(name);
    }

    protected IpRangeAggregationBuilder(IpRangeAggregationBuilder clone, Builder factoriesBuilder, Map<String, Object> metaData) {
        super(clone, factoriesBuilder, metaData);
        this.ranges =  new ArrayList<>(clone.ranges);
        this.keyed = clone.keyed;
    }

    @Override
    protected AggregationBuilder shallowCopy(Builder factoriesBuilder, Map<String, Object> metaData) {
        return new IpRangeAggregationBuilder(this, factoriesBuilder, metaData);
    }

    @Override
    public String getType() {
        return NAME;
    }

    public IpRangeAggregationBuilder keyed(boolean keyed) {
        this.keyed = keyed;
        return this;
    }

    public boolean keyed() {
        return keyed;
    }

    /** Get the current list or ranges that are configured on this aggregation. */
    public List<Range> getRanges() {
        return Collections.unmodifiableList(ranges);
    }

    /** Add a new {@link Range} to this aggregation. */
    public IpRangeAggregationBuilder addRange(Range range) {
        ranges.add(range);
        return this;
    }

    /**
     * Add a new range to this aggregation.
     *
     * @param key
     *            the key to use for this range in the response
     * @param from
     *            the lower bound on the distances, inclusive
     * @param to
     *            the upper bound on the distances, exclusive
     */
    public IpRangeAggregationBuilder addRange(String key, String from, String to) {
        addRange(new Range(key, from, to));
        return this;
    }

    /**
     * Add a new range to this aggregation using the CIDR notation.
     */
    public IpRangeAggregationBuilder addMaskRange(String key, String mask) {
        return addRange(new Range(key, mask));
    }

    /**
     * Same as {@link #addMaskRange(String, String)} but uses the mask itself as
     * a key.
     */
    public IpRangeAggregationBuilder addMaskRange(String mask) {
        return addRange(new Range(mask, mask));
    }

    /**
     * Same as {@link #addRange(String, String, String)} but the key will be
     * automatically generated.
     */
    public IpRangeAggregationBuilder addRange(String from, String to) {
        return addRange(null, from, to);
    }

    /**
     * Same as {@link #addRange(String, String, String)} but there will be no
     * lower bound.
     */
    public IpRangeAggregationBuilder addUnboundedTo(String key, String to) {
        addRange(new Range(key, null, to));
        return this;
    }

    /**
     * Same as {@link #addUnboundedTo(String, String)} but the key will be
     * generated automatically.
     */
    public IpRangeAggregationBuilder addUnboundedTo(String to) {
        return addUnboundedTo(null, to);
    }

    /**
     * Same as {@link #addRange(String, String, String)} but there will be no
     * upper bound.
     */
    public IpRangeAggregationBuilder addUnboundedFrom(String key, String from) {
        addRange(new Range(key, from, null));
        return this;
    }

    @Override
    public IpRangeAggregationBuilder script(Script script) {
        throw new IllegalArgumentException("[ip_range] does not support scripts");
    }

    /**
     * Same as {@link #addUnboundedFrom(String, String)} but the key will be
     * generated automatically.
     */
    public IpRangeAggregationBuilder addUnboundedFrom(String from) {
        return addUnboundedFrom(null, from);
    }

    public IpRangeAggregationBuilder(StreamInput in) throws IOException {
        super(in);
        final int numRanges = in.readVInt();
        for (int i = 0; i < numRanges; ++i) {
            addRange(new Range(in));
        }
        keyed = in.readBoolean();
    }

    @Override
    protected ValuesSourceType defaultValueSourceType() {
        return CoreValuesSourceType.IP;
    }

    @Override
    protected void innerWriteTo(StreamOutput out) throws IOException {
        out.writeVInt(ranges.size());
        for (Range range : ranges) {
            range.writeTo(out);
        }
        out.writeBoolean(keyed);
    }

    private static BytesRef toBytesRef(String ip) {
        if (ip == null) {
            return null;
        }
        InetAddress address = InetAddresses.forString(ip);
        byte[] bytes = InetAddressPoint.encode(address);
        return new BytesRef(bytes);
    }

    @Override
<<<<<<< HEAD
    public BucketCardinality bucketCardinality() {
        return BucketCardinality.MANY;
    }

    @Override
    protected ValuesSourceAggregatorFactory<ValuesSource.Bytes> innerBuild(
        QueryShardContext queryShardContext, ValuesSourceConfig<ValuesSource.Bytes> config,
=======
    protected ValuesSourceAggregatorFactory innerBuild(
        QueryShardContext queryShardContext, ValuesSourceConfig config,
>>>>>>> 009f3693
        AggregatorFactory parent, Builder subFactoriesBuilder)
                    throws IOException {
        List<BinaryRangeAggregator.Range> ranges = new ArrayList<>();
        if(this.ranges.size() == 0){
            throw new IllegalArgumentException("No [ranges] specified for the [" + this.getName() + "] aggregation");
        }
        for (Range range : this.ranges) {
            ranges.add(new BinaryRangeAggregator.Range(range.key, toBytesRef(range.from), toBytesRef(range.to)));
        }
        return new BinaryRangeAggregatorFactory(name, config, ranges,
                keyed, queryShardContext, parent, subFactoriesBuilder, metaData);
    }

    @Override
    protected XContentBuilder doXContentBody(XContentBuilder builder, Params params) throws IOException {
        builder.field(RangeAggregator.RANGES_FIELD.getPreferredName(), ranges);
        builder.field(RangeAggregator.KEYED_FIELD.getPreferredName(), keyed);
        return builder;
    }

    @Override
    public int hashCode() {
        return Objects.hash(super.hashCode(), keyed, ranges);
    }

    @Override
    public boolean equals(Object obj) {
        if (this == obj) return true;
        if (obj == null || getClass() != obj.getClass()) return false;
        if (super.equals(obj) == false) return false;
        IpRangeAggregationBuilder that = (IpRangeAggregationBuilder) obj;
        return keyed == that.keyed
            && ranges.equals(that.ranges);
    }
}<|MERGE_RESOLUTION|>--- conflicted
+++ resolved
@@ -363,20 +363,14 @@
     }
 
     @Override
-<<<<<<< HEAD
     public BucketCardinality bucketCardinality() {
         return BucketCardinality.MANY;
     }
 
     @Override
-    protected ValuesSourceAggregatorFactory<ValuesSource.Bytes> innerBuild(
-        QueryShardContext queryShardContext, ValuesSourceConfig<ValuesSource.Bytes> config,
-=======
     protected ValuesSourceAggregatorFactory innerBuild(
-        QueryShardContext queryShardContext, ValuesSourceConfig config,
->>>>>>> 009f3693
-        AggregatorFactory parent, Builder subFactoriesBuilder)
-                    throws IOException {
+                QueryShardContext queryShardContext, ValuesSourceConfig config,
+                AggregatorFactory parent, Builder subFactoriesBuilder) throws IOException {
         List<BinaryRangeAggregator.Range> ranges = new ArrayList<>();
         if(this.ranges.size() == 0){
             throw new IllegalArgumentException("No [ranges] specified for the [" + this.getName() + "] aggregation");
