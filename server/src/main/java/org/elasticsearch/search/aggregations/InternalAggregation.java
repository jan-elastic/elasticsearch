/*
 * Licensed to Elasticsearch under one or more contributor
 * license agreements. See the NOTICE file distributed with
 * this work for additional information regarding copyright
 * ownership. Elasticsearch licenses this file to you under
 * the Apache License, Version 2.0 (the "License"); you may
 * not use this file except in compliance with the License.
 * You may obtain a copy of the License at
 *
 *    http://www.apache.org/licenses/LICENSE-2.0
 *
 * Unless required by applicable law or agreed to in writing,
 * software distributed under the License is distributed on an
 * "AS IS" BASIS, WITHOUT WARRANTIES OR CONDITIONS OF ANY
 * KIND, either express or implied.  See the License for the
 * specific language governing permissions and limitations
 * under the License.
 */
package org.elasticsearch.search.aggregations;

import org.elasticsearch.Version;
import org.elasticsearch.common.Strings;
import org.elasticsearch.common.io.stream.NamedWriteable;
import org.elasticsearch.common.io.stream.StreamInput;
import org.elasticsearch.common.io.stream.StreamOutput;
import org.elasticsearch.common.util.BigArrays;
import org.elasticsearch.common.xcontent.XContentBuilder;
import org.elasticsearch.rest.action.search.RestSearchAction;
import org.elasticsearch.script.ScriptService;
import org.elasticsearch.search.aggregations.pipeline.PipelineAggregator;
import org.elasticsearch.search.aggregations.pipeline.PipelineAggregator.PipelineTree;
import org.elasticsearch.search.aggregations.support.AggregationPath;

import java.io.IOException;
import java.util.Iterator;
import java.util.List;
import java.util.Map;
import java.util.Objects;
import java.util.function.Consumer;
import java.util.function.Function;
import java.util.function.IntConsumer;
import java.util.function.Supplier;

import static java.util.Collections.emptyList;
import static java.util.Objects.requireNonNull;

/**
 * An internal implementation of {@link Aggregation}. Serves as a base class for all aggregation implementations.
 */
public abstract class InternalAggregation implements Aggregation, NamedWriteable {
    /**
     * Builds {@link ReduceContext}.
     */
    public interface ReduceContextBuilder {
        /**
         * Build a {@linkplain ReduceContext} to perform a partial reduction.
         */
        ReduceContext forPartialReduction();
        /**
         * Build a {@linkplain ReduceContext} to perform the final reduction.
         */
        ReduceContext forFinalReduction();
    }
    public static class ReduceContext {
        private final BigArrays bigArrays;
        private final ScriptService scriptService;
        private final IntConsumer multiBucketConsumer;
        private final PipelineTree pipelineTreeRoot;
        /**
         * Supplies the pipelines when the result of the reduce is serialized
         * to node versions that need pipeline aggregators to be serialized
         * to them.
         */
        private final Supplier<PipelineTree> pipelineTreeForBwcSerialization;

        /**
         * Build a {@linkplain ReduceContext} to perform a partial reduction.
         */
        public static ReduceContext forPartialReduction(BigArrays bigArrays, ScriptService scriptService,
                Supplier<PipelineTree> pipelineTreeForBwcSerialization) {
            return new ReduceContext(bigArrays, scriptService, (s) -> {}, null, pipelineTreeForBwcSerialization);
        }

        /**
         * Build a {@linkplain ReduceContext} to perform the final reduction.
         * @param pipelineTreeRoot The root of tree of pipeline aggregations for this request
         */
        public static ReduceContext forFinalReduction(BigArrays bigArrays, ScriptService scriptService,
                IntConsumer multiBucketConsumer, PipelineTree pipelineTreeRoot) {
            return new ReduceContext(bigArrays, scriptService, multiBucketConsumer,
                    requireNonNull(pipelineTreeRoot, "prefer EMPTY to null"), () -> pipelineTreeRoot);
        }

        private ReduceContext(BigArrays bigArrays, ScriptService scriptService, IntConsumer multiBucketConsumer,
                PipelineTree pipelineTreeRoot, Supplier<PipelineTree> pipelineTreeForBwcSerialization) {
            this.bigArrays = bigArrays;
            this.scriptService = scriptService;
            this.multiBucketConsumer = multiBucketConsumer;
            this.pipelineTreeRoot = pipelineTreeRoot;
            this.pipelineTreeForBwcSerialization = pipelineTreeForBwcSerialization;
        }

        /**
         * Returns <code>true</code> iff the current reduce phase is the final reduce phase. This indicates if operations like
         * pipeline aggregations should be applied or if specific features like {@code minDocCount} should be taken into account.
         * Operations that are potentially losing information can only be applied during the final reduce phase.
         */
        public boolean isFinalReduce() {
            return pipelineTreeRoot != null;
        }

        public BigArrays bigArrays() {
            return bigArrays;
        }

        public ScriptService scriptService() {
            return scriptService;
        }

        /**
         * The root of the tree of pipeline aggregations for this request.
         */
        public PipelineTree pipelineTreeRoot() {
            return pipelineTreeRoot;
        }

        /**
         * Supplies the pipelines when the result of the reduce is serialized
         * to node versions that need pipeline aggregators to be serialized
         * to them.
         */
        public Supplier<PipelineTree> pipelineTreeForBwcSerialization() {
            return pipelineTreeForBwcSerialization;
        }

        /**
         * Adds {@code count} buckets to the global count for the request and fails if this number is greater than
         * the maximum number of buckets allowed in a response
         */
        public void consumeBucketsAndMaybeBreak(int size) {
            multiBucketConsumer.accept(size);
        }

    }

    protected final String name;

    protected final Map<String, Object> metadata;

    private final List<PipelineAggregator> pipelineAggregators;
    private List<PipelineAggregator> pipelineAggregatorsForBwcSerialization;

    /**
     * Constructs an aggregation result with a given name.
     *
     * @param name The name of the aggregation.
     */
    protected InternalAggregation(String name, List<PipelineAggregator> pipelineAggregators, Map<String, Object> metadata) {
        this.name = name;
        this.pipelineAggregators = pipelineAggregators;
        this.metadata = metadata;
    }

    /**
     * Merge a {@linkplain PipelineAggregator.PipelineTree} into this
     * aggregation result tree before serializing to a node older than
     * 7.8.0.
     */
    public final void mergePipelineTreeForBWCSerialization(PipelineAggregator.PipelineTree pipelineTree) {
        pipelineAggregatorsForBwcSerialization = pipelineTree.aggregators();
        forEachBucket(bucketAggs -> bucketAggs.mergePipelineTreeForBWCSerialization(pipelineTree));
    }

    /**
     * Read from a stream.
     */
    protected InternalAggregation(StreamInput in) throws IOException {
        name = in.readString();
<<<<<<< HEAD
        metaData = in.readMap();
        pipelineAggregators = emptyList();
=======
        metadata = in.readMap();
>>>>>>> bf4857d9
        if (in.getVersion().before(Version.V_7_8_0)) {
            in.readNamedWriteableList(PipelineAggregator.class);
        }
    }

    @Override
    public final void writeTo(StreamOutput out) throws IOException {
        out.writeString(name);
        out.writeGenericValue(metadata);
        if (out.getVersion().before(Version.V_7_8_0)) {
            assert pipelineAggregatorsForBwcSerialization != null :
                "serializing to pre-7.8.0 versions should have called mergePipelineTreeForBWCSerialization";
            out.writeNamedWriteableList(pipelineAggregatorsForBwcSerialization);
        }
        doWriteTo(out);
    }

    protected abstract void doWriteTo(StreamOutput out) throws IOException;

    @Override
    public String getName() {
        return name;
    }

    /**
     * Rewrite the sub-aggregations in the buckets in this aggregation.
     * Returns a copy of this {@linkplain InternalAggregation} with the
     * rewritten buckets, or, if there aren't any modifications to
     * the buckets then this method will return this aggregation. Either
     * way, it doesn't modify this aggregation.
     * <p>
     * Implementers of this should call the {@code rewriter} once per bucket
     * with its {@linkplain InternalAggregations}. The {@code rewriter}
     * should return {@code null} if it doen't have any rewriting to do or
     * it should return a new {@linkplain InternalAggregations} to make
     * changs.
     * <p>
     * The default implementation throws an exception because most
     * aggregations don't <strong>have</strong> buckets in them. It
     * should be overridden by aggregations that contain buckets. Implementers
     * should respect the description above.
     */
    public InternalAggregation copyWithRewritenBuckets(Function<InternalAggregations, InternalAggregations> rewriter) {
        throw new IllegalStateException(
                "Aggregation [" + getName() + "] must be a bucket aggregation but was [" + getWriteableName() + "]");
    }

    /**
     * Run a {@linkplain Consumer} over all buckets in this aggregation.
     */
    public void forEachBucket(Consumer<InternalAggregations> consumer) {}

    /**
     * Creates the output from all pipeline aggs that this aggregation is associated with.  Should only
     * be called after all aggregations have been fully reduced
     */
    public InternalAggregation reducePipelines(
            InternalAggregation reducedAggs, ReduceContext reduceContext, PipelineTree pipelinesForThisAgg) {
        assert reduceContext.isFinalReduce();
        for (PipelineAggregator pipelineAggregator : pipelinesForThisAgg.aggregators()) {
            reducedAggs = pipelineAggregator.reduce(reducedAggs, reduceContext);
        }
        return reducedAggs;
    }

    /**
     * Reduces the given aggregations to a single one and returns it. In <b>most</b> cases, the assumption will be the all given
     * aggregations are of the same type (the same type as this aggregation). For best efficiency, when implementing,
     * try reusing an existing instance (typically the first in the given list) to save on redundant object
     * construction.
     */
    public abstract InternalAggregation reduce(List<InternalAggregation> aggregations, ReduceContext reduceContext);

    /**
     * Return true if this aggregation is mapped, and can lead a reduction.  If this agg returns
     * false, it should return itself if asked to lead a reduction
     */
    public boolean isMapped() {
        return true;
    }

    /**
     * Get the value of specified path in the aggregation.
     *
     * @param path
     *            the path to the property in the aggregation tree
     * @return the value of the property
     */
    public Object getProperty(String path) {
        AggregationPath aggPath = AggregationPath.parse(path);
        return getProperty(aggPath.getPathElementsAsStringList());
    }

    public abstract Object getProperty(List<String> path);

    /**
     * Read a size under the assumption that a value of 0 means unlimited.
     */
    protected static int readSize(StreamInput in) throws IOException {
        final int size = in.readVInt();
        return size == 0 ? Integer.MAX_VALUE : size;
    }

    /**
     * Write a size under the assumption that a value of 0 means unlimited.
     */
    protected static void writeSize(int size, StreamOutput out) throws IOException {
        if (size == Integer.MAX_VALUE) {
            size = 0;
        }
        out.writeVInt(size);
    }

    @Override
    public Map<String, Object> getMetadata() {
        return metadata;
    }

    /**
     * @deprecated soon to be removed because it is not longer needed
     */
    @Deprecated
    public List<PipelineAggregator> pipelineAggregators() {
        return pipelineAggregators;
    }

    /**
     * The {@linkplain PipelineAggregator}s sent to older versions of Elasticsearch.
     * @deprecated only use these for serializing to older Elasticsearch versions
     */
    @Deprecated
    public List<PipelineAggregator> pipelineAggregatorsForBwcSerialization() {
        return pipelineAggregatorsForBwcSerialization;
    }

    @Override
    public String getType() {
        return getWriteableName();
    }

    @Override
    public final XContentBuilder toXContent(XContentBuilder builder, Params params) throws IOException {
        if (params.paramAsBoolean(RestSearchAction.TYPED_KEYS_PARAM, false)) {
            // Concatenates the type and the name of the aggregation (ex: top_hits#foo)
            builder.startObject(String.join(TYPED_KEYS_DELIMITER, getType(), getName()));
        } else {
            builder.startObject(getName());
        }
        if (this.metadata != null) {
            builder.field(CommonFields.META.getPreferredName());
            builder.map(this.metadata);
        }
        doXContentBody(builder, params);
        builder.endObject();
        return builder;
    }

    public abstract XContentBuilder doXContentBody(XContentBuilder builder, Params params) throws IOException;

    @Override
    public int hashCode() {
        return Objects.hash(name, metadata, pipelineAggregators);
    }

    @Override
    public boolean equals(Object obj) {
        if (obj == null || getClass() != obj.getClass()) {
            return false;
        }
        if (obj == this) { return true; }

        InternalAggregation other = (InternalAggregation) obj;
        return Objects.equals(name, other.name) &&
                Objects.equals(pipelineAggregators, other.pipelineAggregators) &&
                Objects.equals(metadata, other.metadata);
    }

    @Override
    public String toString() {
        return Strings.toString(this);
    }

    /**
     * Get value to use when sorting by this aggregation.
     */
    public double sortValue(String key) {
        // subclasses will override this with a real implementation if they can be sorted
        throw new IllegalArgumentException("Can't sort a [" + getType() + "] aggregation [" + getName() + "]");
    }

    /**
     * Get value to use when sorting by a descendant of this aggregation.
     */
    public double sortValue(AggregationPath.PathElement head, Iterator<AggregationPath.PathElement> tail) {
        // subclasses will override this with a real implementation if you can sort on a descendant
        throw new IllegalArgumentException("Can't sort by a descendant of a [" + getType() + "] aggregation [" + head + "]");
    }

}<|MERGE_RESOLUTION|>--- conflicted
+++ resolved
@@ -176,12 +176,8 @@
      */
     protected InternalAggregation(StreamInput in) throws IOException {
         name = in.readString();
-<<<<<<< HEAD
-        metaData = in.readMap();
+        metadata = in.readMap();
         pipelineAggregators = emptyList();
-=======
-        metadata = in.readMap();
->>>>>>> bf4857d9
         if (in.getVersion().before(Version.V_7_8_0)) {
             in.readNamedWriteableList(PipelineAggregator.class);
         }
