/*
 * Licensed to Elasticsearch under one or more contributor
 * license agreements. See the NOTICE file distributed with
 * this work for additional information regarding copyright
 * ownership. Elasticsearch licenses this file to you under
 * the Apache License, Version 2.0 (the "License"); you may
 * not use this file except in compliance with the License.
 * You may obtain a copy of the License at
 *
 *    http://www.apache.org/licenses/LICENSE-2.0
 *
 * Unless required by applicable law or agreed to in writing,
 * software distributed under the License is distributed on an
 * "AS IS" BASIS, WITHOUT WARRANTIES OR CONDITIONS OF ANY
 * KIND, either express or implied.  See the License for the
 * specific language governing permissions and limitations
 * under the License.
 */

package org.elasticsearch.search.aggregations.metrics;

import org.elasticsearch.Version;
import org.elasticsearch.common.io.stream.StreamInput;
import org.elasticsearch.common.io.stream.StreamOutput;
import org.elasticsearch.common.util.CollectionUtils;
import org.elasticsearch.common.xcontent.XContentBuilder;
import org.elasticsearch.script.Script;
import org.elasticsearch.script.ScriptedMetricAggContexts;
import org.elasticsearch.search.aggregations.InternalAggregation;

import java.io.IOException;
import java.util.ArrayList;
import java.util.Collections;
import java.util.HashMap;
import java.util.List;
import java.util.Map;
import java.util.Objects;

import static java.util.Collections.singletonList;

public class InternalScriptedMetric extends InternalAggregation implements ScriptedMetric {
    final Script reduceScript;
    private final List<Object> aggregations;

    InternalScriptedMetric(String name, Object aggregation, Script reduceScript, Map<String, Object> metadata) {
        this(name, Collections.singletonList(aggregation), reduceScript, metadata);
    }

<<<<<<< HEAD
    private InternalScriptedMetric(String name, List<Object> aggregation, Script reduceScript, Map<String, Object> metadata) {
        super(name, metadata);
        this.aggregation = aggregation;
=======
    private InternalScriptedMetric(String name, List<Object> aggregations, Script reduceScript,
                                   List<PipelineAggregator> pipelineAggregators, Map<String, Object> metadata) {
        super(name, pipelineAggregators, metadata);
        this.aggregations = aggregations;
>>>>>>> f942655f
        this.reduceScript = reduceScript;
    }

    /**
     * Read from a stream.
     */
    public InternalScriptedMetric(StreamInput in) throws IOException {
        super(in);
        reduceScript = in.readOptionalWriteable(Script::new);
        if (in.getVersion().before(Version.V_7_8_0)) {
            aggregations = singletonList(in.readGenericValue());
        } else {
            aggregations = in.readList(StreamInput::readGenericValue);
        }
    }

    @Override
    protected void doWriteTo(StreamOutput out) throws IOException {
        out.writeOptionalWriteable(reduceScript);
        if (out.getVersion().before(Version.V_7_8_0)) {
            if (aggregations.size() > 0) {
                /*
                 * I *believe* that this situation can only happen in cross
                 * cluster search right now. Thus the message. But computers
                 * are hard. 
                 */
                throw new IllegalArgumentException("scripted_metric doesn't support cross cluster search until 7.8.0");
            }
            out.writeGenericValue(aggregations.get(0));
        } else {
            out.writeCollection(aggregations, StreamOutput::writeGenericValue);
        }
    }

    @Override
    public String getWriteableName() {
        return ScriptedMetricAggregationBuilder.NAME;
    }

    @Override
    public Object aggregation() {
        if (aggregations.size() != 1) {
            throw new IllegalStateException("aggregation was not reduced");
        }
        return aggregations.get(0);
    }

    List<Object> getAggregation() {
        return aggregations;
    }

    @Override
    public InternalAggregation reduce(List<InternalAggregation> aggregations, ReduceContext reduceContext) {
        List<Object> aggregationObjects = new ArrayList<>();
        for (InternalAggregation aggregation : aggregations) {
            InternalScriptedMetric mapReduceAggregation = (InternalScriptedMetric) aggregation;
            aggregationObjects.addAll(mapReduceAggregation.aggregations);
        }
        InternalScriptedMetric firstAggregation = ((InternalScriptedMetric) aggregations.get(0));
        List<Object> aggregation;
        if (firstAggregation.reduceScript != null && reduceContext.isFinalReduce()) {
            Map<String, Object> params = new HashMap<>();
            if (firstAggregation.reduceScript.getParams() != null) {
                params.putAll(firstAggregation.reduceScript.getParams());
            }

            ScriptedMetricAggContexts.ReduceScript.Factory factory = reduceContext.scriptService().compile(
                firstAggregation.reduceScript, ScriptedMetricAggContexts.ReduceScript.CONTEXT);
            ScriptedMetricAggContexts.ReduceScript script = factory.newInstance(params, aggregationObjects);

            Object scriptResult = script.execute();
            CollectionUtils.ensureNoSelfReferences(scriptResult, "reduce script");

            aggregation = Collections.singletonList(scriptResult);
        } else if (reduceContext.isFinalReduce())  {
            aggregation = Collections.singletonList(aggregationObjects);
        } else {
            // if we are not an final reduce we have to maintain all the aggs from all the incoming one
            // until we hit the final reduce phase.
            aggregation = aggregationObjects;
        }
        return new InternalScriptedMetric(firstAggregation.getName(), aggregation, firstAggregation.reduceScript, getMetadata());
    }

    @Override
    public Object getProperty(List<String> path) {
        if (path.isEmpty()) {
            return this;
        } else if (path.size() == 1 && "value".equals(path.get(0))) {
            return aggregation();
        } else {
            throw new IllegalArgumentException("path not supported for [" + getName() + "]: " + path);
        }
    }

    @Override
    public XContentBuilder doXContentBody(XContentBuilder builder, Params params) throws IOException {
        return builder.field(CommonFields.VALUE.getPreferredName(), aggregation());
    }

    @Override
    public boolean equals(Object obj) {
        if (this == obj) return true;
        if (obj == null || getClass() != obj.getClass()) return false;
        if (super.equals(obj) == false) return false;

        InternalScriptedMetric other = (InternalScriptedMetric) obj;
        return Objects.equals(reduceScript, other.reduceScript) &&
                Objects.equals(aggregations, other.aggregations);
    }

    @Override
    public int hashCode() {
        return Objects.hash(super.hashCode(), reduceScript, aggregations);
    }

}<|MERGE_RESOLUTION|>--- conflicted
+++ resolved
@@ -46,16 +46,10 @@
         this(name, Collections.singletonList(aggregation), reduceScript, metadata);
     }
 
-<<<<<<< HEAD
-    private InternalScriptedMetric(String name, List<Object> aggregation, Script reduceScript, Map<String, Object> metadata) {
+
+    private InternalScriptedMetric(String name, List<Object> aggregations, Script reduceScript, Map<String, Object> metadata) {
         super(name, metadata);
-        this.aggregation = aggregation;
-=======
-    private InternalScriptedMetric(String name, List<Object> aggregations, Script reduceScript,
-                                   List<PipelineAggregator> pipelineAggregators, Map<String, Object> metadata) {
-        super(name, pipelineAggregators, metadata);
         this.aggregations = aggregations;
->>>>>>> f942655f
         this.reduceScript = reduceScript;
     }
 
