--- conflicted
+++ resolved
@@ -86,18 +86,10 @@
     }
 
     @Override
-<<<<<<< HEAD
-    protected Aggregator doCreateInternal(ValuesSource valuesSource,
-                                            SearchContext searchContext,
-                                            Aggregator parent,
-                                            CardinalityUpperBound cardinality,
-                                            Map<String, Object> metadata) throws IOException {
-=======
     protected Aggregator doCreateInternal(SearchContext searchContext,
                                           Aggregator parent,
-                                          boolean collectsFromSingleBucket,
+                                          CardinalityUpperBound cardinality,
                                           Map<String, Object> metadata) throws IOException {
->>>>>>> 73e6ae67
 
         AggregatorSupplier supplier = queryShardContext.getValuesSourceRegistry().getAggregator(config, DiversifiedAggregationBuilder.NAME);
         if (supplier instanceof DiversifiedAggregatorSupplier == false) {
