--- conflicted
+++ resolved
@@ -50,14 +50,8 @@
         }
     }
 
-<<<<<<< HEAD
-    public UnmappedTerms(String name, BucketOrder order, int requiredSize, long minDocCount, Map<String, Object> metaData) {
-        super(name, order, requiredSize, minDocCount, metaData);
-=======
-    public UnmappedTerms(String name, BucketOrder order, int requiredSize, long minDocCount,
-            List<PipelineAggregator> pipelineAggregators, Map<String, Object> metadata) {
-        super(name, order, requiredSize, minDocCount, pipelineAggregators, metadata);
->>>>>>> c9de5b11
+    public UnmappedTerms(String name, BucketOrder order, int requiredSize, long minDocCount, Map<String, Object> metadata) {
+        super(name, order, requiredSize, minDocCount, metadata);
     }
 
     /**
@@ -84,11 +78,7 @@
 
     @Override
     public UnmappedTerms create(List<Bucket> buckets) {
-<<<<<<< HEAD
-        return new UnmappedTerms(name, order, requiredSize, minDocCount, metaData);
-=======
-        return new UnmappedTerms(name, order, requiredSize, minDocCount, pipelineAggregators(), metadata);
->>>>>>> c9de5b11
+        return new UnmappedTerms(name, order, requiredSize, minDocCount, metadata);
     }
 
     @Override
@@ -108,11 +98,7 @@
 
     @Override
     public InternalAggregation reduce(List<InternalAggregation> aggregations, ReduceContext reduceContext) {
-<<<<<<< HEAD
-        return new UnmappedTerms(name, order, requiredSize, minDocCount, metaData);
-=======
-        return new UnmappedTerms(name, order, requiredSize, minDocCount, pipelineAggregators(), metadata);
->>>>>>> c9de5b11
+        return new UnmappedTerms(name, order, requiredSize, minDocCount, metadata);
     }
 
     @Override
