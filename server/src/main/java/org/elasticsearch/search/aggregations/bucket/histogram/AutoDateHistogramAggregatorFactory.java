--- conflicted
+++ resolved
@@ -71,35 +71,22 @@
         if (collectsFromSingleBucket == false) {
             return asMultiBucketAggregator(this, searchContext, parent);
         }
-<<<<<<< HEAD
-        return createAggregator((Numeric) valuesSource, searchContext, parent, metadata);
-    }
-
-    private Aggregator createAggregator(ValuesSource.Numeric valuesSource,
-                                            SearchContext searchContext,
-                                            Aggregator parent,
-                                            Map<String, Object> metadata) throws IOException {
-        return new AutoDateHistogramAggregator(name, factories, numBuckets, roundingInfos,
-            // TODO once auto date histo is plugged into the ValuesSource refactoring use the date values source
-            Rounding::prepareForUnknown,
-            valuesSource, config.format(), searchContext, parent, metadata);
-=======
         AggregatorSupplier aggregatorSupplier = queryShardContext.getValuesSourceRegistry().getAggregator(config.valueSourceType(),
             AutoDateHistogramAggregationBuilder.NAME);
         if (aggregatorSupplier instanceof AutoDateHistogramAggregatorSupplier == false) {
             throw new AggregationExecutionException("Registry miss-match - expected AutoDateHistogramAggregationSupplier, found [" +
                 aggregatorSupplier.getClass().toString() + "]");
         }
-        return ((AutoDateHistogramAggregatorSupplier) aggregatorSupplier).build(name, factories, numBuckets, roundingInfos, valuesSource,
-            config.format(), searchContext, parent, metadata);
->>>>>>> 8707cf21
+        return ((AutoDateHistogramAggregatorSupplier) aggregatorSupplier).build(name, factories, numBuckets, roundingInfos,
+            // TODO once auto date histo is plugged into the ValuesSource refactoring use the date values source
+            Rounding::prepareForUnknown, valuesSource, config.format(), searchContext, parent, metadata);
     }
 
     @Override
     protected Aggregator createUnmapped(SearchContext searchContext,
                                             Aggregator parent,
                                             Map<String, Object> metadata) throws IOException {
-        return new AutoDateHistogramAggregator(name, factories, numBuckets, roundingInfos, null, config.format(), searchContext, parent,
-            metadata);
+        return new AutoDateHistogramAggregator(name, factories, numBuckets, roundingInfos, null, null, config.format(), searchContext,
+            parent, metadata);
     }
 }