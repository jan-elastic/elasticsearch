/*
 * Licensed to Elasticsearch under one or more contributor
 * license agreements. See the NOTICE file distributed with
 * this work for additional information regarding copyright
 * ownership. Elasticsearch licenses this file to you under
 * the Apache License, Version 2.0 (the "License"); you may
 * not use this file except in compliance with the License.
 * You may obtain a copy of the License at
 *
 *    http://www.apache.org/licenses/LICENSE-2.0
 *
 * Unless required by applicable law or agreed to in writing,
 * software distributed under the License is distributed on an
 * "AS IS" BASIS, WITHOUT WARRANTIES OR CONDITIONS OF ANY
 * KIND, either express or implied.  See the License for the
 * specific language governing permissions and limitations
 * under the License.
 */
package org.elasticsearch.search.aggregations.metrics;

import org.HdrHistogram.DoubleHistogram;
import org.elasticsearch.common.io.stream.StreamInput;
import org.elasticsearch.search.DocValueFormat;

import java.io.IOException;
import java.util.Iterator;
import java.util.Map;

public class InternalHDRPercentiles extends AbstractInternalHDRPercentiles implements Percentiles {
    public static final String NAME = "hdr_percentiles";

    public InternalHDRPercentiles(String name, double[] percents, DoubleHistogram state, boolean keyed, DocValueFormat formatter,
<<<<<<< HEAD
                                  Map<String, Object> metaData) {
        super(name, percents, state, keyed, formatter, metaData);
=======
                                  List<PipelineAggregator> pipelineAggregators, Map<String, Object> metadata) {
        super(name, percents, state, keyed, formatter, pipelineAggregators, metadata);
>>>>>>> c9de5b11
    }

    /**
     * Read from a stream.
     */
    public InternalHDRPercentiles(StreamInput in) throws IOException {
        super(in);
    }

    @Override
    public String getWriteableName() {
        return NAME;
    }

    @Override
    public Iterator<Percentile> iterator() {
        return new Iter(keys, state);
    }

    @Override
    public double percentile(double percent) {
        if (state.getTotalCount() == 0) {
            return Double.NaN;
        }
        return state.getValueAtPercentile(percent);
    }

    @Override
    public String percentileAsString(double percent) {
        return valueAsString(String.valueOf(percent));
    }

    @Override
    public double value(double key) {
        return percentile(key);
    }

    @Override
    protected AbstractInternalHDRPercentiles createReduced(String name, double[] keys, DoubleHistogram merged, boolean keyed,
<<<<<<< HEAD
            Map<String, Object> metaData) {
        return new InternalHDRPercentiles(name, keys, merged, keyed, format, metaData);
=======
            List<PipelineAggregator> pipelineAggregators, Map<String, Object> metadata) {
        return new InternalHDRPercentiles(name, keys, merged, keyed, format, pipelineAggregators, metadata);
>>>>>>> c9de5b11
    }

    public static class Iter implements Iterator<Percentile> {

        private final double[] percents;
        private final DoubleHistogram state;
        private int i;

        public Iter(double[] percents, DoubleHistogram state) {
            this.percents = percents;
            this.state = state;
            i = 0;
        }

        @Override
        public boolean hasNext() {
            return i < percents.length;
        }

        @Override
        public Percentile next() {
            double percent = percents[i];
            double value = (state.getTotalCount() == 0) ? Double.NaN : state.getValueAtPercentile(percent);
            final Percentile next = new Percentile(percent, value);
            ++i;
            return next;
        }

        @Override
        public final void remove() {
            throw new UnsupportedOperationException();
        }
    }
}<|MERGE_RESOLUTION|>--- conflicted
+++ resolved
@@ -30,13 +30,8 @@
     public static final String NAME = "hdr_percentiles";
 
     public InternalHDRPercentiles(String name, double[] percents, DoubleHistogram state, boolean keyed, DocValueFormat formatter,
-<<<<<<< HEAD
-                                  Map<String, Object> metaData) {
-        super(name, percents, state, keyed, formatter, metaData);
-=======
-                                  List<PipelineAggregator> pipelineAggregators, Map<String, Object> metadata) {
-        super(name, percents, state, keyed, formatter, pipelineAggregators, metadata);
->>>>>>> c9de5b11
+                                  Map<String, Object> metadata) {
+        super(name, percents, state, keyed, formatter, metadata);
     }
 
     /**
@@ -76,13 +71,8 @@
 
     @Override
     protected AbstractInternalHDRPercentiles createReduced(String name, double[] keys, DoubleHistogram merged, boolean keyed,
-<<<<<<< HEAD
-            Map<String, Object> metaData) {
-        return new InternalHDRPercentiles(name, keys, merged, keyed, format, metaData);
-=======
-            List<PipelineAggregator> pipelineAggregators, Map<String, Object> metadata) {
-        return new InternalHDRPercentiles(name, keys, merged, keyed, format, pipelineAggregators, metadata);
->>>>>>> c9de5b11
+            Map<String, Object> metadata) {
+        return new InternalHDRPercentiles(name, keys, merged, keyed, format, metadata);
     }
 
     public static class Iter implements Iterator<Percentile> {
