--- conflicted
+++ resolved
@@ -66,23 +66,13 @@
 
         @Override
         public InternalGeoDistance create(String name, List<Bucket> ranges, DocValueFormat format, boolean keyed,
-<<<<<<< HEAD
-                Map<String, Object> metaData) {
-            return new InternalGeoDistance(name, ranges, keyed, metaData);
-=======
-                List<PipelineAggregator> pipelineAggregators, Map<String, Object> metadata) {
-            return new InternalGeoDistance(name, ranges, keyed, pipelineAggregators, metadata);
->>>>>>> c9de5b11
+                Map<String, Object> metadata) {
+            return new InternalGeoDistance(name, ranges, keyed, metadata);
         }
 
         @Override
         public InternalGeoDistance create(List<Bucket> ranges, InternalGeoDistance prototype) {
-<<<<<<< HEAD
-            return new InternalGeoDistance(prototype.name, ranges, prototype.keyed, prototype.metaData);
-=======
-            return new InternalGeoDistance(prototype.name, ranges, prototype.keyed, prototype.pipelineAggregators(),
-                    prototype.metadata);
->>>>>>> c9de5b11
+            return new InternalGeoDistance(prototype.name, ranges, prototype.keyed, prototype.metadata);
         }
 
         @Override
@@ -98,15 +88,8 @@
         }
     }
 
-<<<<<<< HEAD
-    public InternalGeoDistance(String name, List<Bucket> ranges, boolean keyed, Map<String, Object> metaData) {
-        super(name, ranges, DocValueFormat.RAW, keyed, metaData);
-=======
-    public InternalGeoDistance(String name, List<Bucket> ranges, boolean keyed,
-            List<PipelineAggregator> pipelineAggregators,
-            Map<String, Object> metadata) {
-        super(name, ranges, DocValueFormat.RAW, keyed, pipelineAggregators, metadata);
->>>>>>> c9de5b11
+    public InternalGeoDistance(String name, List<Bucket> ranges, boolean keyed, Map<String, Object> metadata) {
+        super(name, ranges, DocValueFormat.RAW, keyed, metadata);
     }
 
     /**
