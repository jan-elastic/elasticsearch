--- conflicted
+++ resolved
@@ -47,12 +47,7 @@
  * A builder for histograms on numeric fields.  This builder can operate on either base numeric fields, or numeric range fields.  IP range
  * fields are unsupported, and will throw at the factory layer.
  */
-<<<<<<< HEAD
-public class HistogramAggregationBuilder extends ValuesSourceAggregationBuilder<ValuesSource, HistogramAggregationBuilder> {
-=======
-public class HistogramAggregationBuilder extends ValuesSourceAggregationBuilder<HistogramAggregationBuilder>
-        implements MultiBucketAggregationBuilder {
->>>>>>> 009f3693
+public class HistogramAggregationBuilder extends ValuesSourceAggregationBuilder<HistogramAggregationBuilder> {
     public static final String NAME = "histogram";
 
     private static final ObjectParser<double[], Void> EXTENDED_BOUNDS_PARSER = new ObjectParser<>(
