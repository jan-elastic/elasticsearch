/*
 * Licensed to Elasticsearch under one or more contributor
 * license agreements. See the NOTICE file distributed with
 * this work for additional information regarding copyright
 * ownership. Elasticsearch licenses this file to you under
 * the Apache License, Version 2.0 (the "License"); you may
 * not use this file except in compliance with the License.
 * You may obtain a copy of the License at
 *
 *    http://www.apache.org/licenses/LICENSE-2.0
 *
 * Unless required by applicable law or agreed to in writing,
 * software distributed under the License is distributed on an
 * "AS IS" BASIS, WITHOUT WARRANTIES OR CONDITIONS OF ANY
 * KIND, either express or implied.  See the License for the
 * specific language governing permissions and limitations
 * under the License.
 */
package org.elasticsearch.search.aggregations.metrics;

import org.elasticsearch.common.io.stream.StreamInput;
import org.elasticsearch.common.io.stream.StreamOutput;
import org.elasticsearch.common.xcontent.XContentBuilder;
import org.elasticsearch.search.DocValueFormat;
import org.elasticsearch.search.aggregations.InternalAggregation;

import java.io.IOException;
import java.util.List;
import java.util.Map;
import java.util.Objects;

public class InternalMax extends InternalNumericMetricsAggregation.SingleValue implements Max {
    private final double max;

<<<<<<< HEAD
    public InternalMax(String name, double max, DocValueFormat formatter, Map<String, Object> metaData) {
        super(name, metaData);
=======
    public InternalMax(String name, double max, DocValueFormat formatter,
                       List<PipelineAggregator> pipelineAggregators, Map<String, Object> metadata) {
        super(name, pipelineAggregators, metadata);
>>>>>>> c9de5b11
        this.format = formatter;
        this.max = max;
    }

    /**
     * Read from a stream.
     */
    public InternalMax(StreamInput in) throws IOException {
        super(in);
        format = in.readNamedWriteable(DocValueFormat.class);
        max = in.readDouble();
    }

    @Override
    protected void doWriteTo(StreamOutput out) throws IOException {
        out.writeNamedWriteable(format);
        out.writeDouble(max);
    }

    @Override
    public String getWriteableName() {
        return MaxAggregationBuilder.NAME;
    }

    @Override
    public double value() {
        return max;
    }

    @Override
    public double getValue() {
        return max;
    }

    @Override
    public InternalMax reduce(List<InternalAggregation> aggregations, ReduceContext reduceContext) {
        double max = Double.NEGATIVE_INFINITY;
        for (InternalAggregation aggregation : aggregations) {
            max = Math.max(max, ((InternalMax) aggregation).max);
        }
<<<<<<< HEAD
        return new InternalMax(name, max, format, getMetaData());
=======
        return new InternalMax(name, max, format, pipelineAggregators(), getMetadata());
>>>>>>> c9de5b11
    }

    @Override
    public XContentBuilder doXContentBody(XContentBuilder builder, Params params) throws IOException {
        boolean hasValue = !Double.isInfinite(max);
        builder.field(CommonFields.VALUE.getPreferredName(), hasValue ? max : null);
        if (hasValue && format != DocValueFormat.RAW) {
            builder.field(CommonFields.VALUE_AS_STRING.getPreferredName(), format.format(max).toString());
        }
        return builder;
    }

    @Override
    public int hashCode() {
        return Objects.hash(super.hashCode(), max);
    }

    @Override
    public boolean equals(Object obj) {
        if (this == obj) return true;
        if (obj == null || getClass() != obj.getClass()) return false;
        if (super.equals(obj) == false) return false;
        InternalMax other = (InternalMax) obj;
        return Objects.equals(max, other.max);
    }
}<|MERGE_RESOLUTION|>--- conflicted
+++ resolved
@@ -32,14 +32,8 @@
 public class InternalMax extends InternalNumericMetricsAggregation.SingleValue implements Max {
     private final double max;
 
-<<<<<<< HEAD
-    public InternalMax(String name, double max, DocValueFormat formatter, Map<String, Object> metaData) {
-        super(name, metaData);
-=======
-    public InternalMax(String name, double max, DocValueFormat formatter,
-                       List<PipelineAggregator> pipelineAggregators, Map<String, Object> metadata) {
-        super(name, pipelineAggregators, metadata);
->>>>>>> c9de5b11
+    public InternalMax(String name, double max, DocValueFormat formatter, Map<String, Object> metadata) {
+        super(name, metadata);
         this.format = formatter;
         this.max = max;
     }
@@ -80,11 +74,7 @@
         for (InternalAggregation aggregation : aggregations) {
             max = Math.max(max, ((InternalMax) aggregation).max);
         }
-<<<<<<< HEAD
-        return new InternalMax(name, max, format, getMetaData());
-=======
-        return new InternalMax(name, max, format, pipelineAggregators(), getMetadata());
->>>>>>> c9de5b11
+        return new InternalMax(name, max, format, getMetadata());
     }
 
     @Override
