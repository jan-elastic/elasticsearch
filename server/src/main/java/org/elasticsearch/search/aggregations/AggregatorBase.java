/*
 * Licensed to Elasticsearch under one or more contributor
 * license agreements. See the NOTICE file distributed with
 * this work for additional information regarding copyright
 * ownership. Elasticsearch licenses this file to you under
 * the Apache License, Version 2.0 (the "License"); you may
 * not use this file except in compliance with the License.
 * You may obtain a copy of the License at
 *
 *    http://www.apache.org/licenses/LICENSE-2.0
 *
 * Unless required by applicable law or agreed to in writing,
 * software distributed under the License is distributed on an
 * "AS IS" BASIS, WITHOUT WARRANTIES OR CONDITIONS OF ANY
 * KIND, either express or implied.  See the License for the
 * specific language governing permissions and limitations
 * under the License.
 */
package org.elasticsearch.search.aggregations;

import org.apache.lucene.index.LeafReaderContext;
import org.apache.lucene.search.IndexSearcher;
import org.apache.lucene.search.MatchAllDocsQuery;
import org.apache.lucene.search.Query;
import org.apache.lucene.search.ScoreMode;
import org.elasticsearch.common.breaker.CircuitBreaker;
import org.elasticsearch.common.breaker.CircuitBreakingException;
import org.elasticsearch.common.util.BigArrays;
import org.elasticsearch.indices.breaker.CircuitBreakerService;
import org.elasticsearch.search.SearchShardTarget;
import org.elasticsearch.search.aggregations.support.ValuesSourceConfig;
import org.elasticsearch.search.internal.SearchContext;
import org.elasticsearch.search.query.QueryPhaseExecutionException;

import java.io.IOException;
import java.util.ArrayList;
import java.util.Arrays;
import java.util.HashMap;
import java.util.List;
import java.util.Map;
import java.util.function.Function;

/**
 * Base implementation for concrete aggregators.
 */
public abstract class AggregatorBase extends Aggregator {

    /** The default "weight" that a bucket takes when performing an aggregation */
    public static final int DEFAULT_WEIGHT = 1024 * 5; // 5kb

    protected final String name;
    protected final Aggregator parent;
    private final SearchContext context;
    private final Map<String, Object> metadata;

    protected final Aggregator[] subAggregators;
    protected BucketCollector collectableSubAggregators;

    private Map<String, Aggregator> subAggregatorbyName;
    private final CircuitBreakerService breakerService;
    private long requestBytesUsed;

    /**
     * Constructs a new Aggregator.
     *
     * @param name                  The name of the aggregation
     * @param factories             The factories for all the sub-aggregators under this aggregator
     * @param context               The aggregation context
     * @param parent                The parent aggregator (may be {@code null} for top level aggregators)
     * @param subAggregatorCardinality Upper bound of the number of buckets that sub aggregations will collect
     * @param metadata              The metadata associated with this aggregator
     */
    protected AggregatorBase(String name, AggregatorFactories factories, SearchContext context, Aggregator parent,
            CardinalityUpperBound subAggregatorCardinality, Map<String, Object> metadata) throws IOException {
        this.name = name;
        this.metadata = metadata;
        this.parent = parent;
        this.context = context;
        this.breakerService = context.bigArrays().breakerService();
        assert factories != null : "sub-factories provided to BucketAggregator must not be null, use AggragatorFactories.EMPTY instead";
        this.subAggregators = factories.createSubAggregators(context, this, subAggregatorCardinality);
        context.addReleasable(this);
        final SearchShardTarget shardTarget = context.shardTarget();
        // Register a safeguard to highlight any invalid construction logic (call to this constructor without subsequent preCollection call)
        collectableSubAggregators = new BucketCollector() {
            void badState(){
                throw new QueryPhaseExecutionException(shardTarget, "preCollection not called on new Aggregator before use", null);
            }
            @Override
            public LeafBucketCollector getLeafCollector(LeafReaderContext reader) {
                badState();
                assert false;
                return null; // unreachable but compiler does not agree
            }

            @Override
            public void preCollection() throws IOException {
                badState();
            }

            @Override
            public ScoreMode scoreMode() {
                badState();
                return ScoreMode.COMPLETE; // unreachable
            }
        };
        addRequestCircuitBreakerBytes(DEFAULT_WEIGHT);
    }

    /**
     * Returns a converter for point values if it's safe to use the indexed data instead of
     * doc values.  Generally, this means that the query has no filters or scripts, the aggregation is
     * top level, and the underlying field is indexed, and the index is sorted in the right order.
     *
     * If those conditions aren't met, return <code>null</code> to indicate a point reader cannot
     * be used in this case.
     *
     * @param config The config for the values source metric.
     */
    public final Function<byte[], Number> pointReaderIfAvailable(ValuesSourceConfig config) {
        if (topLevelQuery() != null && topLevelQuery().getClass() != MatchAllDocsQuery.class) {
            return null;
        }
        if (parent != null) {
            return null;
        }
        return config.getPointReaderOrNull();
    }

    /**
     * Increment or decrement the number of bytes that have been allocated to service
     * this request and potentially trigger a {@link CircuitBreakingException}. The
     * number of bytes allocated is automatically decremented with the circuit breaker
     * service on closure of this aggregator.
     * If memory has been returned, decrement it without tripping the breaker.
     * For performance reasons subclasses should not call this millions of times
     * each with small increments and instead batch up into larger allocations.
     *
     * @param bytes the number of bytes to register or negative to deregister the bytes
     * @return the cumulative size in bytes allocated by this aggregator to service this request
     */
    protected long addRequestCircuitBreakerBytes(long bytes) {
        // Only use the potential to circuit break if bytes are being incremented
        if (bytes > 0) {
            this.breakerService
                    .getBreaker(CircuitBreaker.REQUEST)
                    .addEstimateBytesAndMaybeBreak(bytes, "<agg [" + name + "]>");
        } else {
            this.breakerService
                    .getBreaker(CircuitBreaker.REQUEST)
                    .addWithoutBreaking(bytes);
        }
        this.requestBytesUsed += bytes;
        return requestBytesUsed;
    }
    /**
     * Most aggregators don't need scores, make sure to extend this method if
     * your aggregator needs them.
     */
    @Override
    public ScoreMode scoreMode() {
        for (Aggregator agg : subAggregators) {
            if (agg.scoreMode().needsScores()) {
                return ScoreMode.COMPLETE;
            }
        }
        return ScoreMode.COMPLETE_NO_SCORES;
    }

    public Map<String, Object> metadata() {
        return this.metadata;
    }

    /**
     * Get a {@link LeafBucketCollector} for the given ctx, which should
     * delegate to the given collector.
     */
    protected abstract LeafBucketCollector getLeafCollector(LeafReaderContext ctx, LeafBucketCollector sub) throws IOException;

    @Override
    public final LeafBucketCollector getLeafCollector(LeafReaderContext ctx) throws IOException {
        preGetSubLeafCollectors();
        final LeafBucketCollector sub = collectableSubAggregators.getLeafCollector(ctx);
        return getLeafCollector(ctx, sub);
    }

    /**
     * Can be overridden by aggregator implementations that like the perform an operation before the leaf collectors
     * of children aggregators are instantiated for the next segment.
     */
    protected void preGetSubLeafCollectors() throws IOException {
    }

    /**
     * Can be overridden by aggregator implementation to be called back when the collection phase starts.
     */
    protected void doPreCollection() throws IOException {
    }

    @Override
    public final void preCollection() throws IOException {
        List<BucketCollector> collectors = Arrays.asList(subAggregators);
        collectableSubAggregators = MultiBucketCollector.wrap(collectors);
        doPreCollection();
        collectableSubAggregators.preCollection();
    }

    /**
     * @return  The name of the aggregation.
     */
    @Override
    public String name() {
        return name;
    }

    /**
     * @return  The parent aggregator of this aggregator. The addAggregation are hierarchical in the sense that some can
     *          be composed out of others (more specifically, bucket addAggregation can define other addAggregation that will
     *          be aggregated per bucket). This method returns the direct parent aggregator that contains this aggregator, or
     *          {@code null} if there is none (meaning, this aggregator is a top level one)
     */
    @Override
    public Aggregator parent() {
        return parent;
    }

    public Aggregator[] subAggregators() {
        return subAggregators;
    }

    @Override
    public Aggregator subAggregator(String aggName) {
        if (subAggregatorbyName == null) {
            subAggregatorbyName = new HashMap<>(subAggregators.length);
            for (int i = 0; i < subAggregators.length; i++) {
                subAggregatorbyName.put(subAggregators[i].name(), subAggregators[i]);
            }
        }
        return subAggregatorbyName.get(aggName);
    }

    /**
<<<<<<< HEAD
     * @return  The current aggregation context.
     */
    @Override
    public SearchContext context() {
        return context;
=======
     * Called after collection of all document is done.
     * <p>
     * Warning: this is not final only to allow the parent join aggregator
     * to delay this until building buckets.
     */
    @Override
    public void postCollection() throws IOException {
        // post-collect this agg before subs to make it possible to buffer and then replay in postCollection()
        doPostCollection();
        collectableSubAggregators.postCollection();
>>>>>>> d2043a4b
    }

    /** Called upon release of the aggregator. */
    @Override
    public void close() {
        try {
            doClose();
        } finally {
            this.breakerService.getBreaker(CircuitBreaker.REQUEST).addWithoutBreaking(-this.requestBytesUsed);
        }
    }

    /** Release instance-specific data. */
    protected void doClose() {}

    protected final InternalAggregations buildEmptySubAggregations() {
        List<InternalAggregation> aggs = new ArrayList<>();
        for (Aggregator aggregator : subAggregators) {
            aggs.add(aggregator.buildEmptyAggregation());
        }
        return InternalAggregations.from(aggs);
    }

    @Override
    public String toString() {
        return name;
    }

    /**
     * Utilities for sharing large primitive arrays and tracking their usage.
     * Used by all subclasses.
     */
    protected final BigArrays bigArrays() {
        return context.bigArrays();
    }

    /**
     * The "top level" query that will filter the results sent to this
     * {@linkplain Aggregator}. Used by all {@linkplain Aggregator}s that
     * perform extra collection phases in addition to the one done in
     * {@link #getLeafCollector(LeafReaderContext, LeafBucketCollector)}.
     */
    protected final Query topLevelQuery() {
        return context.query();
    }

    /**
     * The searcher for the shard this {@linkplain Aggregator} is running
     * against. Used by all {@linkplain Aggregator}s that perform extra
     * collection phases in addition to the one done in
     * {@link #getLeafCollector(LeafReaderContext, LeafBucketCollector)}
     * and by to look up extra "background" information about contents of
     * the shard itself.
     */
    protected final IndexSearcher searcher() {
        return context.searcher();
    }
}<|MERGE_RESOLUTION|>--- conflicted
+++ resolved
@@ -239,27 +239,6 @@
         return subAggregatorbyName.get(aggName);
     }
 
-    /**
-<<<<<<< HEAD
-     * @return  The current aggregation context.
-     */
-    @Override
-    public SearchContext context() {
-        return context;
-=======
-     * Called after collection of all document is done.
-     * <p>
-     * Warning: this is not final only to allow the parent join aggregator
-     * to delay this until building buckets.
-     */
-    @Override
-    public void postCollection() throws IOException {
-        // post-collect this agg before subs to make it possible to buffer and then replay in postCollection()
-        doPostCollection();
-        collectableSubAggregators.postCollection();
->>>>>>> d2043a4b
-    }
-
     /** Called upon release of the aggregator. */
     @Override
     public void close() {
