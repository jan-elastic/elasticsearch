--- conflicted
+++ resolved
@@ -33,14 +33,8 @@
     private final double sum;
     private final double weight;
 
-<<<<<<< HEAD
-    InternalWeightedAvg(String name, double sum, double weight, DocValueFormat format, Map<String, Object> metaData) {
-        super(name, metaData);
-=======
-    InternalWeightedAvg(String name, double sum, double weight, DocValueFormat format, List<PipelineAggregator> pipelineAggregators,
-                            Map<String, Object> metadata) {
-        super(name, pipelineAggregators, metadata);
->>>>>>> c9de5b11
+    InternalWeightedAvg(String name, double sum, double weight, DocValueFormat format, Map<String, Object> metadata) {
+        super(name, metadata);
         this.sum = sum;
         this.weight = weight;
         this.format = format;
@@ -103,12 +97,7 @@
             sumCompensation.add(avg.sum);
         }
 
-<<<<<<< HEAD
-        return new InternalWeightedAvg(getName(), sumCompensation.value(), weightCompensation.value(), format, getMetaData());
-=======
-        return new InternalWeightedAvg(getName(), sumCompensation.value(), weightCompensation.value(),
-            format, pipelineAggregators(), getMetadata());
->>>>>>> c9de5b11
+        return new InternalWeightedAvg(getName(), sumCompensation.value(), weightCompensation.value(), format, getMetadata());
     }
 
     @Override
