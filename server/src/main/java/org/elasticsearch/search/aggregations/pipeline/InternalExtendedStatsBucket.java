/*
 * Licensed to Elasticsearch under one or more contributor
 * license agreements. See the NOTICE file distributed with
 * this work for additional information regarding copyright
 * ownership. Elasticsearch licenses this file to you under
 * the Apache License, Version 2.0 (the "License"); you may
 * not use this file except in compliance with the License.
 * You may obtain a copy of the License at
 *
 *    http://www.apache.org/licenses/LICENSE-2.0
 *
 * Unless required by applicable law or agreed to in writing,
 * software distributed under the License is distributed on an
 * "AS IS" BASIS, WITHOUT WARRANTIES OR CONDITIONS OF ANY
 * KIND, either express or implied.  See the License for the
 * specific language governing permissions and limitations
 * under the License.
 */

package org.elasticsearch.search.aggregations.pipeline;

import org.elasticsearch.common.io.stream.StreamInput;
import org.elasticsearch.search.DocValueFormat;
import org.elasticsearch.search.aggregations.InternalAggregation;
import org.elasticsearch.search.aggregations.metrics.InternalExtendedStats;

import java.io.IOException;
import java.util.List;
import java.util.Map;

public class InternalExtendedStatsBucket extends InternalExtendedStats implements ExtendedStatsBucket {
    InternalExtendedStatsBucket(String name, long count, double sum, double min, double max, double sumOfSqrs, double sigma,
<<<<<<< HEAD
                                            DocValueFormat formatter, Map<String, Object> metaData) {
        super(name, count, sum, min, max, sumOfSqrs, sigma, formatter, metaData);
=======
                                            DocValueFormat formatter, List<PipelineAggregator> pipelineAggregators,
                                            Map<String, Object> metadata) {
        super(name, count, sum, min, max, sumOfSqrs, sigma, formatter, pipelineAggregators, metadata);
>>>>>>> c9de5b11
    }

    /**
     * Read from a stream.
     */
    public InternalExtendedStatsBucket(StreamInput in) throws IOException {
        super(in);
    }

    @Override
    public String getWriteableName() {
        return ExtendedStatsBucketPipelineAggregationBuilder.NAME;
    }

    @Override
    public InternalExtendedStats reduce(List<InternalAggregation> aggregations, ReduceContext reduceContext) {
        throw new UnsupportedOperationException("Not supported");
    }
}<|MERGE_RESOLUTION|>--- conflicted
+++ resolved
@@ -30,14 +30,8 @@
 
 public class InternalExtendedStatsBucket extends InternalExtendedStats implements ExtendedStatsBucket {
     InternalExtendedStatsBucket(String name, long count, double sum, double min, double max, double sumOfSqrs, double sigma,
-<<<<<<< HEAD
-                                            DocValueFormat formatter, Map<String, Object> metaData) {
-        super(name, count, sum, min, max, sumOfSqrs, sigma, formatter, metaData);
-=======
-                                            DocValueFormat formatter, List<PipelineAggregator> pipelineAggregators,
-                                            Map<String, Object> metadata) {
-        super(name, count, sum, min, max, sumOfSqrs, sigma, formatter, pipelineAggregators, metadata);
->>>>>>> c9de5b11
+                                            DocValueFormat formatter, Map<String, Object> metadata) {
+        super(name, count, sum, min, max, sumOfSqrs, sigma, formatter, metadata);
     }
 
     /**
