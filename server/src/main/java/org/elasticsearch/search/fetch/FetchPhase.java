/*
 * Copyright Elasticsearch B.V. and/or licensed to Elasticsearch B.V. under one
 * or more contributor license agreements. Licensed under the Elastic License
 * 2.0 and the Server Side Public License, v 1; you may not use this file except
 * in compliance with, at your election, the Elastic License 2.0 or the Server
 * Side Public License, v 1.
 */

package org.elasticsearch.search.fetch;

import org.apache.logging.log4j.LogManager;
import org.apache.logging.log4j.Logger;
import org.apache.lucene.index.LeafReaderContext;
import org.apache.lucene.index.ReaderUtil;
import org.apache.lucene.search.TotalHits;
import org.elasticsearch.common.bytes.BytesReference;
import org.elasticsearch.common.document.DocumentField;
import org.elasticsearch.common.xcontent.XContentHelper;
import org.elasticsearch.common.xcontent.support.XContentMapValues;
import org.elasticsearch.core.Tuple;
import org.elasticsearch.index.fieldvisitor.LeafStoredFieldLoader;
import org.elasticsearch.index.fieldvisitor.StoredFieldLoader;
import org.elasticsearch.index.mapper.MappedFieldType;
import org.elasticsearch.index.mapper.SourceFieldMapper;
import org.elasticsearch.index.mapper.SourceLoader;
import org.elasticsearch.index.query.SearchExecutionContext;
import org.elasticsearch.search.LeafNestedDocuments;
import org.elasticsearch.search.NestedDocuments;
import org.elasticsearch.search.SearchContextSourcePrinter;
import org.elasticsearch.search.SearchHit;
import org.elasticsearch.search.SearchHits;
import org.elasticsearch.search.SearchShardTarget;
import org.elasticsearch.search.fetch.FetchSubPhase.HitContext;
import org.elasticsearch.search.fetch.subphase.FetchSourceContext;
import org.elasticsearch.search.fetch.subphase.InnerHitsContext;
import org.elasticsearch.search.fetch.subphase.InnerHitsPhase;
import org.elasticsearch.search.internal.SearchContext;
import org.elasticsearch.search.lookup.SourceLookup;
import org.elasticsearch.search.profile.ProfileResult;
import org.elasticsearch.search.profile.Profilers;
import org.elasticsearch.tasks.TaskCancelledException;
import org.elasticsearch.xcontent.XContentType;

import java.io.IOException;
import java.util.ArrayList;
import java.util.Arrays;
import java.util.Collection;
import java.util.Collections;
import java.util.HashMap;
import java.util.HashSet;
import java.util.List;
import java.util.Map;
import java.util.Set;
import java.util.function.Function;
import java.util.stream.Collectors;

import static java.util.Collections.emptyMap;

/**
 * Fetch phase of a search request, used to fetch the actual top matching documents to be returned to the client, identified
 * after reducing all of the matches returned by the query phase
 */
public class FetchPhase {
    private static final Logger LOGGER = LogManager.getLogger(FetchPhase.class);

    private final FetchSubPhase[] fetchSubPhases;

    public FetchPhase(List<FetchSubPhase> fetchSubPhases) {
        this.fetchSubPhases = fetchSubPhases.toArray(new FetchSubPhase[fetchSubPhases.size() + 1]);
        this.fetchSubPhases[fetchSubPhases.size()] = new InnerHitsPhase(this);
    }

    public void execute(SearchContext context) {
        if (LOGGER.isTraceEnabled()) {
            LOGGER.trace("{}", new SearchContextSourcePrinter(context));
        }

        if (context.isCancelled()) {
            throw new TaskCancelledException("cancelled");
        }

        if (context.docIdsToLoadSize() == 0) {
            // no individual hits to process, so we shortcut
            SearchHits hits = new SearchHits(new SearchHit[0], context.queryResult().getTotalHits(), context.queryResult().getMaxScore());
            context.fetchResult().shardResult(hits, null);
            return;
        }

        Profiler profiler = context.getProfilers() == null ? Profiler.NOOP : Profilers.startProfilingFetchPhase();
        SearchHits hits = null;
        try {
            hits = buildSearchHits(context, profiler);
        } finally {
            // Always finish profiling
            ProfileResult profileResult = profiler.finish();
            // Only set the shardResults if building search hits was successful
            if (hits != null) {
                context.fetchResult().shardResult(hits, profileResult);
            }
        }
    }

    private SearchHits buildSearchHits(SearchContext context, Profiler profiler) {
        DocIdToIndex[] docs = new DocIdToIndex[context.docIdsToLoadSize()];
        for (int index = 0; index < context.docIdsToLoadSize(); index++) {
            docs[index] = new DocIdToIndex(context.docIdsToLoad()[index], index);
        }
        // make sure that we iterate in doc id order
        Arrays.sort(docs);

        SourceLoader sourceLoader = context.newSourceLoader();
        Map<String, Set<String>> storedToRequestedFields = new HashMap<>();
        StoredFieldLoader storedFieldLoader = createStoredFieldLoader(context, sourceLoader, storedToRequestedFields);
        storedFieldLoader = profiler.storedFields(storedFieldLoader);

        FetchContext fetchContext = new FetchContext(context);

        SearchHit[] hits = new SearchHit[context.docIdsToLoadSize()];

        List<FetchSubPhaseProcessor> processors = getProcessors(context.shardTarget(), fetchContext, profiler);
        NestedDocuments nestedDocuments = context.getSearchExecutionContext().getNestedDocuments();

        List<LeafReaderContext> leaves = context.searcher().getIndexReader().leaves();
        LeafNestedDocuments leafNestedDocuments = null;
        SourceLoader.Leaf leafSourceLoader = null;
        int leafIndex = -1;
        LeafReaderContext leafReaderContext = null;
        int endReaderIdx = -1;
        LeafStoredFieldLoader leafStoredFieldLoader = null;
        for (int index = 0; index < context.docIdsToLoadSize(); index++) {
            if (context.isCancelled()) {
                throw new TaskCancelledException("cancelled");
            }
            int docId = docs[index].docId;
            try {
                if (index >= endReaderIdx) {
                    profiler.startNextReader();
                    try {
                        leafIndex++;
                        leafIndex = ReaderUtil.subIndex(docId, leaves.subList(leafIndex, leaves.size())) + leafIndex;
                        leafReaderContext = context.searcher().getIndexReader().leaves().get(leafIndex);
                        endReaderIdx = endReaderIdx(context, leafReaderContext, index, docs);
                        int[] docIdsInLeaf = docIdsInLeaf(index, endReaderIdx, docs, leafReaderContext.docBase);
                        leafStoredFieldLoader = storedFieldLoader.getLoader(leafReaderContext, docIdsInLeaf);
                        leafSourceLoader = fetchContext.sourceLoader().leaf(leafReaderContext.reader(), docIdsInLeaf);
                        for (FetchSubPhaseProcessor processor : processors) {
                            processor.setNextReader(leafReaderContext);
                        }
                        leafNestedDocuments = nestedDocuments.getLeafNestedDocuments(leafReaderContext);
                    } finally {
                        profiler.stopNextReader();
                    }
                }
                HitContext hit = prepareHitContext(
                    context,
                    profiler,
                    leafNestedDocuments,
                    leafStoredFieldLoader,
                    docId,
                    storedToRequestedFields,
                    leafReaderContext,
                    leafSourceLoader
                );
                for (FetchSubPhaseProcessor processor : processors) {
                    processor.process(hit);
                }
                hits[docs[index].index] = hit.hit();
            } catch (Exception e) {
                throw new FetchPhaseExecutionException(context.shardTarget(), "Error running fetch phase for doc [" + docId + "]", e);
            }
        }
        if (context.isCancelled()) {
            throw new TaskCancelledException("cancelled");
        }

        TotalHits totalHits = context.queryResult().getTotalHits();
        return new SearchHits(hits, totalHits, context.queryResult().getMaxScore());
    }

    private int endReaderIdx(SearchContext context, LeafReaderContext currentReaderContext, int index, DocIdToIndex[] docs) {
        int firstInNextReader = currentReaderContext.docBase + currentReaderContext.reader().maxDoc();
        int i = index + 1;
        while (i < context.docIdsToLoadSize()) {
            if (docs[i].docId >= firstInNextReader) {
                return i;
            }
            i++;
        }
        return i;
    }

    private int[] docIdsInLeaf(int index, int endReaderIdx, DocIdToIndex[] docs, int docBase) {
        int[] result = new int[endReaderIdx - index];
        int d = 0;
        for (int i = index; i < endReaderIdx; i++) {
            assert docs[i].docId >= docBase;
            result[d++] = docs[i].docId - docBase;
        }
        return result;
    }

    List<FetchSubPhaseProcessor> getProcessors(SearchShardTarget target, FetchContext context, Profiler profiler) {
        try {
            List<FetchSubPhaseProcessor> processors = new ArrayList<>();
            for (FetchSubPhase fsp : fetchSubPhases) {
                FetchSubPhaseProcessor processor = fsp.getProcessor(context);
                if (processor != null) {
                    processors.add(profiler.profile(fsp.getClass().getSimpleName(), "", processor));
                }
            }
            return processors;
        } catch (Exception e) {
            throw new FetchPhaseExecutionException(target, "Error building fetch sub-phases", e);
        }
    }

    static class DocIdToIndex implements Comparable<DocIdToIndex> {
        final int docId;
        final int index;

        DocIdToIndex(int docId, int index) {
            this.docId = docId;
            this.index = index;
        }

        @Override
        public int compareTo(DocIdToIndex o) {
            return Integer.compare(docId, o.docId);
        }
    }

    private static StoredFieldLoader createStoredFieldLoader(
        SearchContext context,
        SourceLoader sourceLoader,
        Map<String, Set<String>> storedToRequestedFields
    ) {
        StoredFieldsContext storedFieldsContext = context.storedFieldsContext();

        if (storedFieldsContext == null) {
            // no fields specified, default to return source if no explicit indication
            if (context.hasScriptFields() == false && context.hasFetchSourceContext() == false) {
                context.fetchSourceContext(FetchSourceContext.FETCH_SOURCE);
            }
            boolean loadSource = sourceRequired(context);
<<<<<<< HEAD
            if (loadSource) {
                if (false == sourceLoader.requiredStoredFields().isEmpty()) {
                    // add the stored fields needed to load the source mapping to an empty set so they aren't returned
                    sourceLoader.requiredStoredFields().forEach(fieldName -> storedToRequestedFields.putIfAbsent(fieldName, Set.of()));
                    return new CustomFieldsVisitor(storedToRequestedFields.keySet(), true);
                }
            }
            return new FieldsVisitor(loadSource);
=======
            return StoredFieldLoader.create(loadSource, sourceLoader.requiredStoredFields());
>>>>>>> 8694393c
        } else if (storedFieldsContext.fetchFields() == false) {
            // disable stored fields entirely
            return StoredFieldLoader.empty();
        } else {
            for (String fieldNameOrPattern : context.storedFieldsContext().fieldNames()) {
                if (fieldNameOrPattern.equals(SourceFieldMapper.NAME)) {
                    FetchSourceContext fetchSourceContext = context.hasFetchSourceContext()
                        ? context.fetchSourceContext()
                        : FetchSourceContext.FETCH_SOURCE;
                    context.fetchSourceContext(FetchSourceContext.of(true, fetchSourceContext.includes(), fetchSourceContext.excludes()));
                    continue;
                }
                SearchExecutionContext searchExecutionContext = context.getSearchExecutionContext();
                Collection<String> fieldNames = searchExecutionContext.getMatchingFieldNames(fieldNameOrPattern);
                for (String fieldName : fieldNames) {
                    MappedFieldType fieldType = searchExecutionContext.getFieldType(fieldName);
                    String storedField = fieldType.name();
                    Set<String> requestedFields = storedToRequestedFields.computeIfAbsent(storedField, key -> new HashSet<>());
                    requestedFields.add(fieldName);
                }
            }
            boolean loadSource = sourceRequired(context);
            if (loadSource) {
                sourceLoader.requiredStoredFields().forEach(fieldName -> storedToRequestedFields.putIfAbsent(fieldName, Set.of()));
            }
            if (storedToRequestedFields.isEmpty()) {
                // empty list specified, default to disable _source if no explicit indication
                return StoredFieldLoader.create(loadSource, sourceLoader.requiredStoredFields());
            } else {
                return StoredFieldLoader.create(loadSource, storedToRequestedFields.keySet());
            }
        }
    }

    private static boolean sourceRequired(SearchContext context) {
        return context.sourceRequested() || context.fetchFieldsContext() != null;
    }

    private static HitContext prepareHitContext(
        SearchContext context,
        Profiler profiler,
        LeafNestedDocuments nestedDocuments,
        LeafStoredFieldLoader leafStoredFieldLoader,
        int docId,
        Map<String, Set<String>> storedToRequestedFields,
        LeafReaderContext subReaderContext,
        SourceLoader.Leaf sourceLoader
    ) throws IOException {
        if (nestedDocuments.advance(docId - subReaderContext.docBase) == null) {
            return prepareNonNestedHitContext(
                context,
                profiler,
                leafStoredFieldLoader,
                docId,
                storedToRequestedFields,
                subReaderContext,
                sourceLoader
            );
        } else {
            return prepareNestedHitContext(
                context,
                profiler,
                docId,
                nestedDocuments,
                storedToRequestedFields,
                subReaderContext,
                leafStoredFieldLoader
            );
        }
    }

    /**
     * Resets the provided {@link HitContext} with information on the current
     * document. This includes the following:
     *   - Adding an initial {@link SearchHit} instance.
     *   - Loading the document source and setting it on {@link HitContext#sourceLookup()}. This
     *     allows fetch subphases that use the hit context to access the preloaded source.
     */
    private static HitContext prepareNonNestedHitContext(
        SearchContext context,
        Profiler profiler,
        LeafStoredFieldLoader leafStoredFieldLoader,
        int docId,
        Map<String, Set<String>> storedToRequestedFields,
        LeafReaderContext subReaderContext,
        SourceLoader.Leaf sourceLoader
    ) throws IOException {
        int subDocId = docId - subReaderContext.docBase;

        leafStoredFieldLoader.advanceTo(subDocId);

        if (leafStoredFieldLoader.id() == null) {
            SearchHit hit = new SearchHit(docId, null, null, null);
            return new HitContext(hit, subReaderContext, subDocId);
        } else {
            SearchHit hit;
            if (leafStoredFieldLoader.storedFields().isEmpty() == false) {
                Map<String, DocumentField> docFields = new HashMap<>();
                Map<String, DocumentField> metaFields = new HashMap<>();
                fillDocAndMetaFields(context, leafStoredFieldLoader.storedFields(), storedToRequestedFields, docFields, metaFields);
                hit = new SearchHit(docId, leafStoredFieldLoader.id(), docFields, metaFields);
            } else {
                hit = new SearchHit(docId, leafStoredFieldLoader.id(), emptyMap(), emptyMap());
            }

            HitContext hitContext = new HitContext(hit, subReaderContext, subDocId);
            BytesReference source;
            if (sourceRequired(context)) {
                try {
                    profiler.startLoadingSource();
                    source = sourceLoader.source(leafStoredFieldLoader, subDocId);
                } finally {
                    profiler.stopLoadingSource();
                }
            } else {
                source = null;
            }
            if (source != null) {
                // Store the loaded source on the hit context so that fetch subphases can access it.
                // Also make it available to scripts by storing it on the shared SearchLookup instance.
                SourceLookup.BytesSourceProvider sourceBytes = new SourceLookup.BytesSourceProvider(source);
                hitContext.sourceLookup().setSourceProvider(sourceBytes);

                SourceLookup scriptSourceLookup = context.getSearchExecutionContext().lookup().source();
                scriptSourceLookup.setSegmentAndDocument(subReaderContext, subDocId);
                scriptSourceLookup.setSourceProvider(sourceBytes);
            }
            return hitContext;
        }
    }

    /**
     * Resets the provided {@link HitContext} with information on the current
     * nested document. This includes the following:
     *   - Adding an initial {@link SearchHit} instance.
     *   - Loading the document source, filtering it based on the nested document ID, then
     *     setting it on {@link HitContext#sourceLookup()}. This allows fetch subphases that
     *     use the hit context to access the preloaded source.
     */
    @SuppressWarnings("unchecked")
    private static HitContext prepareNestedHitContext(
        SearchContext context,
        Profiler profiler,
        int topDocId,
        LeafNestedDocuments nestedInfo,
        Map<String, Set<String>> storedToRequestedFields,
        LeafReaderContext subReaderContext,
        LeafStoredFieldLoader childFieldLoader
    ) throws IOException {
        // Also if highlighting is requested on nested documents we need to fetch the _source from the root document,
        // otherwise highlighting will attempt to fetch the _source from the nested doc, which will fail,
        // because the entire _source is only stored with the root document.
        boolean needSource = sourceRequired(context) || context.highlight() != null;

        String rootId;
        Map<String, Object> rootSourceAsMap = null;
        XContentType rootSourceContentType = null;

        if (context instanceof InnerHitsContext.InnerHitSubContext innerHitsContext) {
            rootId = innerHitsContext.getRootId();

            if (needSource) {
                SourceLookup rootLookup = innerHitsContext.getRootLookup();
                rootSourceAsMap = rootLookup.source();
                rootSourceContentType = rootLookup.sourceContentType();
            }
        } else {
            StoredFieldLoader rootLoader = profiler.storedFields(StoredFieldLoader.create(needSource, Collections.emptySet()));
            LeafStoredFieldLoader leafRootLoader = rootLoader.getLoader(subReaderContext, null);
            leafRootLoader.advanceTo(nestedInfo.rootDoc());
            rootId = leafRootLoader.id();

            if (needSource) {
                if (leafRootLoader.source() != null) {
                    Tuple<XContentType, Map<String, Object>> tuple = XContentHelper.convertToMap(leafRootLoader.source(), false);
                    rootSourceAsMap = tuple.v2();
                    rootSourceContentType = tuple.v1();
                } else {
                    rootSourceAsMap = Collections.emptyMap();
                }
            }
        }

        Map<String, DocumentField> docFields = emptyMap();
        Map<String, DocumentField> metaFields = emptyMap();
        if (context.hasStoredFields() && context.storedFieldsContext().fieldNames().isEmpty() == false) {
            childFieldLoader.advanceTo(nestedInfo.doc());
            if (childFieldLoader.storedFields().isEmpty() == false) {
                docFields = new HashMap<>();
                metaFields = new HashMap<>();
                fillDocAndMetaFields(context, childFieldLoader.storedFields(), storedToRequestedFields, docFields, metaFields);
            }
        }

        SearchHit.NestedIdentity nestedIdentity = nestedInfo.nestedIdentity();

        SearchHit hit = new SearchHit(topDocId, rootId, nestedIdentity, docFields, metaFields);
        HitContext hitContext = new HitContext(hit, subReaderContext, nestedInfo.doc());

        if (rootSourceAsMap != null && rootSourceAsMap.isEmpty() == false) {
            // Isolate the nested json array object that matches with nested hit and wrap it back into the same json
            // structure with the nested json array object being the actual content. The latter is important, so that
            // features like source filtering and highlighting work consistent regardless of whether the field points
            // to a json object array for consistency reasons on how we refer to fields
            Map<String, Object> nestedSourceAsMap = new HashMap<>();
            Map<String, Object> current = nestedSourceAsMap;
            for (SearchHit.NestedIdentity nested = nestedIdentity; nested != null; nested = nested.getChild()) {
                String nestedPath = nested.getField().string();
                current.put(nestedPath, new HashMap<>());
                List<Map<?, ?>> nestedParsedSource = XContentMapValues.extractNestedSources(nestedPath, rootSourceAsMap);
                if (nestedParsedSource == null) {
                    throw new IllegalStateException("Couldn't find nested source for path " + nestedPath);
                }
                rootSourceAsMap = (Map<String, Object>) nestedParsedSource.get(nested.getOffset());
                if (nested.getChild() == null) {
                    current.put(nestedPath, rootSourceAsMap);
                } else {
                    Map<String, Object> next = new HashMap<>();
                    current.put(nestedPath, next);
                    current = next;
                }
            }

            hitContext.sourceLookup().setSourceProvider(new SourceLookup.MapSourceProvider(nestedSourceAsMap, rootSourceContentType));
        }
        return hitContext;
    }

    public static List<Object> processStoredField(Function<String, MappedFieldType> fieldTypeLookup, String field, List<Object> input) {
        MappedFieldType ft = fieldTypeLookup.apply(field);
        if (ft == null) {
            return input;
        }
        return input.stream().map(ft::valueForDisplay).collect(Collectors.toList());
    }

    private static void fillDocAndMetaFields(
        SearchContext context,
        Map<String, List<Object>> storedFields,
        Map<String, Set<String>> storedToRequestedFields,
        Map<String, DocumentField> docFields,
        Map<String, DocumentField> metaFields
    ) {
        Function<String, MappedFieldType> fieldTypeLookup = context.getSearchExecutionContext()::getFieldType;
        for (Map.Entry<String, List<Object>> entry : storedFields.entrySet()) {
            String storedField = entry.getKey();
            List<Object> storedValues = processStoredField(fieldTypeLookup, storedField, entry.getValue());
            if (storedToRequestedFields.containsKey(storedField)) {
                for (String requestedField : storedToRequestedFields.get(storedField)) {
                    if (context.getSearchExecutionContext().isMetadataField(requestedField)) {
                        metaFields.put(requestedField, new DocumentField(requestedField, storedValues));
                    } else {
                        docFields.put(requestedField, new DocumentField(requestedField, storedValues));
                    }
                }
            } else {
                if (context.getSearchExecutionContext().isMetadataField(storedField)) {
                    metaFields.put(storedField, new DocumentField(storedField, storedValues));
                } else {
                    docFields.put(storedField, new DocumentField(storedField, storedValues));
                }
            }
        }
    }

    /**
     * Returns <code>true</code> if the provided <code>docs</code> are
     * stored sequentially (Dn = Dn-1 + 1).
     */
    static boolean hasSequentialDocs(DocIdToIndex[] docs) {
        return docs.length > 0 && docs[docs.length - 1].docId - docs[0].docId == docs.length - 1;
    }

    interface Profiler {
        ProfileResult finish();

        FetchSubPhaseProcessor profile(String type, String description, FetchSubPhaseProcessor processor);

        StoredFieldLoader storedFields(StoredFieldLoader storedFieldLoader);

        void startLoadingSource();

        void stopLoadingSource();

        void startNextReader();

        void stopNextReader();

        Profiler NOOP = new Profiler() {
            @Override
            public ProfileResult finish() {
                return null;
            }

            @Override
            public StoredFieldLoader storedFields(StoredFieldLoader storedFieldLoader) {
                return storedFieldLoader;
            }

            @Override
            public FetchSubPhaseProcessor profile(String type, String description, FetchSubPhaseProcessor processor) {
                return processor;
            }

            @Override
            public void startLoadingSource() {}

            @Override
            public void stopLoadingSource() {}

            @Override
            public void startNextReader() {}

            @Override
            public void stopNextReader() {}

            @Override
            public String toString() {
                return "noop";
            }
        };
    }
}<|MERGE_RESOLUTION|>--- conflicted
+++ resolved
@@ -242,18 +242,13 @@
                 context.fetchSourceContext(FetchSourceContext.FETCH_SOURCE);
             }
             boolean loadSource = sourceRequired(context);
-<<<<<<< HEAD
             if (loadSource) {
                 if (false == sourceLoader.requiredStoredFields().isEmpty()) {
                     // add the stored fields needed to load the source mapping to an empty set so they aren't returned
                     sourceLoader.requiredStoredFields().forEach(fieldName -> storedToRequestedFields.putIfAbsent(fieldName, Set.of()));
-                    return new CustomFieldsVisitor(storedToRequestedFields.keySet(), true);
-                }
-            }
-            return new FieldsVisitor(loadSource);
-=======
+                }
+            }
             return StoredFieldLoader.create(loadSource, sourceLoader.requiredStoredFields());
->>>>>>> 8694393c
         } else if (storedFieldsContext.fetchFields() == false) {
             // disable stored fields entirely
             return StoredFieldLoader.empty();
