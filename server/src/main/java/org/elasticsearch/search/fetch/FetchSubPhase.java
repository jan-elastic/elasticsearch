/*
 * Licensed to Elasticsearch under one or more contributor
 * license agreements. See the NOTICE file distributed with
 * this work for additional information regarding copyright
 * ownership. Elasticsearch licenses this file to you under
 * the Apache License, Version 2.0 (the "License"); you may
 * not use this file except in compliance with the License.
 * You may obtain a copy of the License at
 *
 *    http://www.apache.org/licenses/LICENSE-2.0
 *
 * Unless required by applicable law or agreed to in writing,
 * software distributed under the License is distributed on an
 * "AS IS" BASIS, WITHOUT WARRANTIES OR CONDITIONS OF ANY
 * KIND, either express or implied.  See the License for the
 * specific language governing permissions and limitations
 * under the License.
 */
package org.elasticsearch.search.fetch;

import org.apache.lucene.index.IndexReader;
import org.apache.lucene.index.LeafReader;
import org.apache.lucene.index.LeafReaderContext;
import org.apache.lucene.index.ReaderUtil;
import org.elasticsearch.search.SearchHit;
import org.elasticsearch.search.internal.SearchContext;
import org.elasticsearch.search.lookup.SearchLookup;
import org.elasticsearch.search.lookup.SourceLookup;

import java.io.IOException;
import java.util.Map;

/**
 * Sub phase within the fetch phase used to fetch things *about* the documents like highlighting or matched queries.
 */
public interface FetchSubPhase {

    class HitContext {
        private final SearchHit hit;
        private final LeafReaderContext readerContext;
        private final int docId;
        private final SourceLookup sourceLookup;
        private final Map<String, Object> cache;

<<<<<<< HEAD
        public HitContext(
            SearchHit hit,
            LeafReaderContext context,
            int docId,
            IndexSearcher searcher,
            SourceLookup sourceLookup,
            Map<String, Object> cache
        ) {
            this.hit = hit;
            this.readerContext = context;
            this.docId = docId;
            this.searcher = searcher;
            this.sourceLookup = sourceLookup;
=======
        public HitContext(SearchHit hit, LeafReaderContext context, int docId, Map<String, Object> cache) {
            this.hit = hit;
            this.readerContext = context;
            this.docId = docId;
>>>>>>> 83756314
            this.sourceLookup.setSegmentAndDocument(context, docId);
            this.cache = cache;
        }

        public SearchHit hit() {
            return hit;
        }

        public LeafReader reader() {
            return readerContext.reader();
        }

        public LeafReaderContext readerContext() {
            return readerContext;
        }

        /**
         * @return the docId of this hit relative to the leaf reader context
         */
        public int docId() {
            return docId;
        }

        /**
         * This lookup provides access to the source for the given hit document. Note
         * that it should always be set to the correct doc ID and {@link LeafReaderContext}.
         *
         * In most cases, the hit document's source is loaded eagerly at the start of the
         * {@link FetchPhase}. This lookup will contain the preloaded source.
         */
        public SourceLookup sourceLookup() {
            return sourceLookup;
        }

        public IndexReader topLevelReader() {
            return ReaderUtil.getTopLevelContext(readerContext).reader();
        }

        // TODO move this into Highlighter
        public Map<String, Object> cache() {
            return cache;
        }
    }

    /**
     * Returns a {@link FetchSubPhaseProcessor} for this sub phase.
     *
     * If nothing should be executed for the provided {@link SearchContext}, then the
     * implementation should return {@code null}
     */
    FetchSubPhaseProcessor getProcessor(SearchContext searchContext, SearchLookup lookup) throws IOException;
}<|MERGE_RESOLUTION|>--- conflicted
+++ resolved
@@ -42,27 +42,17 @@
         private final SourceLookup sourceLookup;
         private final Map<String, Object> cache;
 
-<<<<<<< HEAD
         public HitContext(
             SearchHit hit,
             LeafReaderContext context,
             int docId,
-            IndexSearcher searcher,
             SourceLookup sourceLookup,
             Map<String, Object> cache
         ) {
             this.hit = hit;
             this.readerContext = context;
             this.docId = docId;
-            this.searcher = searcher;
             this.sourceLookup = sourceLookup;
-=======
-        public HitContext(SearchHit hit, LeafReaderContext context, int docId, Map<String, Object> cache) {
-            this.hit = hit;
-            this.readerContext = context;
-            this.docId = docId;
->>>>>>> 83756314
-            this.sourceLookup.setSegmentAndDocument(context, docId);
             this.cache = cache;
         }
 
