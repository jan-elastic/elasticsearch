--- conflicted
+++ resolved
@@ -574,19 +574,6 @@
     }
 
     /**
-<<<<<<< HEAD
-     * Returns a snapshot with operations having a sequence number equal to or greater than <code>minSeqNo</code>.
-     */
-    public Snapshot newSnapshotFrom(long minSeqNo) throws IOException {
-        return getSnapshotBetween(minSeqNo, Long.MAX_VALUE);
-    }
-
-    /**
-     * Returns a snapshot with operations having a sequence number equal to or greater than <code>minSeqNo</code> and
-     * equal to or lesser than <code>maxSeqNo</code>.
-     */
-    public Snapshot getSnapshotBetween(long minSeqNo, long maxSeqNo) throws IOException {
-=======
      * Reads and returns the operation from the given location if the generation it references is still available. Otherwise
      * this method will return <code>null</code>.
      */
@@ -613,8 +600,18 @@
         return null;
     }
 
-    public Snapshot newSnapshotFromMinSeqNo(long minSeqNo) throws IOException {
->>>>>>> 739f1601
+    /**
+     * Returns a snapshot with operations having a sequence number equal to or greater than <code>minSeqNo</code>.
+     */
+    public Snapshot newSnapshotFrom(long minSeqNo) throws IOException {
+        return getSnapshotBetween(minSeqNo, Long.MAX_VALUE);
+    }
+
+    /**
+     * Returns a snapshot with operations having a sequence number equal to or greater than <code>minSeqNo</code> and
+     * equal to or lesser than <code>maxSeqNo</code>.
+     */
+    public Snapshot getSnapshotBetween(long minSeqNo, long maxSeqNo) throws IOException {
         try (ReleasableLock ignored = readLock.acquire()) {
             ensureOpen();
             TranslogSnapshot[] snapshots = readersBetweenMinAndMaxSeqNo(minSeqNo, maxSeqNo)
