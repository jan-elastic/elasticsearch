/*
 * Licensed to Elasticsearch under one or more contributor
 * license agreements. See the NOTICE file distributed with
 * this work for additional information regarding copyright
 * ownership. Elasticsearch licenses this file to you under
 * the Apache License, Version 2.0 (the "License"); you may
 * not use this file except in compliance with the License.
 * You may obtain a copy of the License at
 *
 *    http://www.apache.org/licenses/LICENSE-2.0
 *
 * Unless required by applicable law or agreed to in writing,
 * software distributed under the License is distributed on an
 * "AS IS" BASIS, WITHOUT WARRANTIES OR CONDITIONS OF ANY
 * KIND, either express or implied.  See the License for the
 * specific language governing permissions and limitations
 * under the License.
 */

package org.elasticsearch.search.aggregations.pipeline;

import org.elasticsearch.common.io.stream.Writeable.Reader;
import org.elasticsearch.search.DocValueFormat;
import org.elasticsearch.search.aggregations.ParsedAggregation;
import org.elasticsearch.test.InternalAggregationTestCase;

import java.util.HashMap;
import java.util.List;
import java.util.Map;

public class InternalSimpleValueTests extends InternalAggregationTestCase<InternalSimpleValue>{

    @Override
<<<<<<< HEAD
    protected InternalSimpleValue createTestInstance(String name, Map<String, Object> metaData) {
        DocValueFormat formatter = randomNumericDocValueFormat();
        double value = frequently() ? randomDoubleBetween(0, 100000, true)
                : randomFrom(new Double[] { Double.NEGATIVE_INFINITY, Double.POSITIVE_INFINITY, Double.NaN });
        return new InternalSimpleValue(name, value, formatter, metaData);
=======
    protected InternalSimpleValue createTestInstance(String name, List<PipelineAggregator> pipelineAggregators,
            Map<String, Object> metadata) {
        DocValueFormat formatter = randomNumericDocValueFormat();
        double value = frequently() ? randomDoubleBetween(0, 100000, true)
                : randomFrom(new Double[] { Double.NEGATIVE_INFINITY, Double.POSITIVE_INFINITY, Double.NaN });
        return new InternalSimpleValue(name, value, formatter, pipelineAggregators, metadata);
>>>>>>> c9de5b11
    }

    @Override
    public void testReduceRandom() {
        expectThrows(UnsupportedOperationException.class, () -> createTestInstance("name", null).reduce(null, null));
    }

    @Override
    protected void assertReduced(InternalSimpleValue reduced, List<InternalSimpleValue> inputs) {
        // no test since reduce operation is unsupported
    }

    @Override
    protected Reader<InternalSimpleValue> instanceReader() {
        return InternalSimpleValue::new;
    }

    @Override
    protected void assertFromXContent(InternalSimpleValue simpleValue, ParsedAggregation parsedAggregation) {
        ParsedSimpleValue parsed = ((ParsedSimpleValue) parsedAggregation);
        if (Double.isInfinite(simpleValue.getValue()) == false && Double.isNaN(simpleValue.getValue()) == false) {
            assertEquals(simpleValue.getValue(), parsed.value(), 0);
            assertEquals(simpleValue.getValueAsString(), parsed.getValueAsString());
        } else {
            // we write Double.NEGATIVE_INFINITY, Double.POSITIVE amd Double.NAN to xContent as 'null', so we
            // cannot differentiate between them. Also we cannot recreate the exact String representation
            assertEquals(parsed.value(), Double.NaN, 0);
        }
    }

    @Override
    protected InternalSimpleValue mutateInstance(InternalSimpleValue instance) {
        String name = instance.getName();
        double value = instance.getValue();
        DocValueFormat formatter = instance.formatter();
<<<<<<< HEAD
        Map<String, Object> metaData = instance.getMetaData();
=======
        List<PipelineAggregator> pipelineAggregators = instance.pipelineAggregators();
        Map<String, Object> metadata = instance.getMetadata();
>>>>>>> c9de5b11
        switch (between(0, 2)) {
        case 0:
            name += randomAlphaOfLength(5);
            break;
        case 1:
            if (Double.isFinite(value)) {
                value += between(1, 100);
            } else {
                value = randomDoubleBetween(0, 100000, true);
            }
            break;
        case 2:
            if (metadata == null) {
                metadata = new HashMap<>(1);
            } else {
                metadata = new HashMap<>(instance.getMetadata());
            }
            metadata.put(randomAlphaOfLength(15), randomInt());
            break;
        default:
            throw new AssertionError("Illegal randomisation branch");
        }
<<<<<<< HEAD
        return new InternalSimpleValue(name, value, formatter, metaData);
=======
        return new InternalSimpleValue(name, value, formatter, pipelineAggregators, metadata);
>>>>>>> c9de5b11
    }

}<|MERGE_RESOLUTION|>--- conflicted
+++ resolved
@@ -31,20 +31,11 @@
 public class InternalSimpleValueTests extends InternalAggregationTestCase<InternalSimpleValue>{
 
     @Override
-<<<<<<< HEAD
-    protected InternalSimpleValue createTestInstance(String name, Map<String, Object> metaData) {
+    protected InternalSimpleValue createTestInstance(String name, Map<String, Object> metadata) {
         DocValueFormat formatter = randomNumericDocValueFormat();
         double value = frequently() ? randomDoubleBetween(0, 100000, true)
                 : randomFrom(new Double[] { Double.NEGATIVE_INFINITY, Double.POSITIVE_INFINITY, Double.NaN });
-        return new InternalSimpleValue(name, value, formatter, metaData);
-=======
-    protected InternalSimpleValue createTestInstance(String name, List<PipelineAggregator> pipelineAggregators,
-            Map<String, Object> metadata) {
-        DocValueFormat formatter = randomNumericDocValueFormat();
-        double value = frequently() ? randomDoubleBetween(0, 100000, true)
-                : randomFrom(new Double[] { Double.NEGATIVE_INFINITY, Double.POSITIVE_INFINITY, Double.NaN });
-        return new InternalSimpleValue(name, value, formatter, pipelineAggregators, metadata);
->>>>>>> c9de5b11
+        return new InternalSimpleValue(name, value, formatter, metadata);
     }
 
     @Override
@@ -80,12 +71,7 @@
         String name = instance.getName();
         double value = instance.getValue();
         DocValueFormat formatter = instance.formatter();
-<<<<<<< HEAD
-        Map<String, Object> metaData = instance.getMetaData();
-=======
-        List<PipelineAggregator> pipelineAggregators = instance.pipelineAggregators();
         Map<String, Object> metadata = instance.getMetadata();
->>>>>>> c9de5b11
         switch (between(0, 2)) {
         case 0:
             name += randomAlphaOfLength(5);
@@ -108,11 +94,7 @@
         default:
             throw new AssertionError("Illegal randomisation branch");
         }
-<<<<<<< HEAD
-        return new InternalSimpleValue(name, value, formatter, metaData);
-=======
-        return new InternalSimpleValue(name, value, formatter, pipelineAggregators, metadata);
->>>>>>> c9de5b11
+        return new InternalSimpleValue(name, value, formatter, metadata);
     }
 
 }