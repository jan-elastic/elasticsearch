--- conflicted
+++ resolved
@@ -31,25 +31,13 @@
 public class InternalWeightedAvgTests extends InternalAggregationTestCase<InternalWeightedAvg> {
 
     @Override
-<<<<<<< HEAD
-    protected InternalWeightedAvg createTestInstance(String name, Map<String, Object> metaData) {
-=======
-    protected InternalWeightedAvg createTestInstance(
-        String name,
-        List<PipelineAggregator> pipelineAggregators,
-        Map<String, Object> metadata
-    ) {
->>>>>>> c9de5b11
+    protected InternalWeightedAvg createTestInstance(String name, Map<String, Object> metadata) {
         DocValueFormat formatter = randomNumericDocValueFormat();
         return new InternalWeightedAvg(
             name,
             randomDoubleBetween(0, 100000, true),
             randomDoubleBetween(0, 100000, true),
-<<<<<<< HEAD
-            formatter, metaData);
-=======
-            formatter, pipelineAggregators, metadata);
->>>>>>> c9de5b11
+            formatter, metadata);
     }
 
     @Override
@@ -86,12 +74,7 @@
         double sum = instance.getSum();
         double weight = instance.getWeight();
         DocValueFormat formatter = instance.getFormatter();
-<<<<<<< HEAD
-        Map<String, Object> metaData = instance.getMetaData();
-=======
-        List<PipelineAggregator> pipelineAggregators = instance.pipelineAggregators();
         Map<String, Object> metadata = instance.getMetadata();
->>>>>>> c9de5b11
         switch (between(0, 2)) {
         case 0:
             name += randomAlphaOfLength(5);
@@ -121,10 +104,6 @@
         default:
             throw new AssertionError("Illegal randomisation branch");
         }
-<<<<<<< HEAD
-        return new InternalWeightedAvg(name, sum, weight, formatter, metaData);
-=======
-        return new InternalWeightedAvg(name, sum, weight, formatter, pipelineAggregators, metadata);
->>>>>>> c9de5b11
+        return new InternalWeightedAvg(name, sum, weight, formatter, metadata);
     }
 }