--- conflicted
+++ resolved
@@ -32,23 +32,14 @@
 public class InternalBucketMetricValueTests extends InternalAggregationTestCase<InternalBucketMetricValue> {
 
     @Override
-<<<<<<< HEAD
-    protected InternalBucketMetricValue createTestInstance(String name, Map<String, Object> metaData) {
-=======
-    protected InternalBucketMetricValue createTestInstance(String name, List<PipelineAggregator> pipelineAggregators,
-            Map<String, Object> metadata) {
->>>>>>> c9de5b11
+    protected InternalBucketMetricValue createTestInstance(String name, Map<String, Object> metadata) {
         double value = frequently() ? randomDoubleBetween(-10000, 100000, true)
                 : randomFrom(new Double[] { Double.NEGATIVE_INFINITY, Double.POSITIVE_INFINITY, Double.NaN });
         String[] keys = new String[randomIntBetween(0, 5)];
         for (int i = 0; i < keys.length; i++) {
             keys[i] = randomAlphaOfLength(10);
         }
-<<<<<<< HEAD
-        return new InternalBucketMetricValue(name, keys, value, randomNumericDocValueFormat(), metaData);
-=======
-        return new InternalBucketMetricValue(name, keys, value, randomNumericDocValueFormat(), pipelineAggregators, metadata);
->>>>>>> c9de5b11
+        return new InternalBucketMetricValue(name, keys, value, randomNumericDocValueFormat(), metadata);
     }
 
     @Override
@@ -86,12 +77,7 @@
         String[] keys = instance.keys();
         double value = instance.value();
         DocValueFormat formatter = instance.formatter();
-<<<<<<< HEAD
-        Map<String, Object> metaData = instance.getMetaData();
-=======
-        List<PipelineAggregator> pipelineAggregators = instance.pipelineAggregators();
         Map<String, Object> metadata = instance.getMetadata();
->>>>>>> c9de5b11
         switch (between(0, 3)) {
         case 0:
             name += randomAlphaOfLength(5);
@@ -118,10 +104,6 @@
         default:
             throw new AssertionError("Illegal randomisation branch");
         }
-<<<<<<< HEAD
-        return new InternalBucketMetricValue(name, keys, value, formatter, metaData);
-=======
-        return new InternalBucketMetricValue(name, keys, value, formatter, pipelineAggregators, metadata);
->>>>>>> c9de5b11
+        return new InternalBucketMetricValue(name, keys, value, formatter, metadata);
     }
 }