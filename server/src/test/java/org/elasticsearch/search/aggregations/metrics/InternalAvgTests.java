--- conflicted
+++ resolved
@@ -33,17 +33,10 @@
 public class InternalAvgTests extends InternalAggregationTestCase<InternalAvg> {
 
     @Override
-<<<<<<< HEAD
-    protected InternalAvg createTestInstance(String name, Map<String, Object> metaData) {
+    protected InternalAvg createTestInstance(String name, Map<String, Object> metadata) {
         DocValueFormat formatter = randomNumericDocValueFormat();
         long count = frequently() ? randomNonNegativeLong() % 100000 : 0;
-        return new InternalAvg(name, randomDoubleBetween(0, 100000, true), count, formatter, metaData);
-=======
-    protected InternalAvg createTestInstance(String name, List<PipelineAggregator> pipelineAggregators, Map<String, Object> metadata) {
-        DocValueFormat formatter = randomNumericDocValueFormat();
-        long count = frequently() ? randomNonNegativeLong() % 100000 : 0;
-        return new InternalAvg(name, randomDoubleBetween(0, 100000, true), count, formatter, pipelineAggregators, metadata);
->>>>>>> c9de5b11
+        return new InternalAvg(name, randomDoubleBetween(0, 100000, true), count, formatter, metadata);
     }
 
     @Override
@@ -119,12 +112,7 @@
         double sum = instance.getSum();
         long count = instance.getCount();
         DocValueFormat formatter = instance.getFormatter();
-<<<<<<< HEAD
-        Map<String, Object> metaData = instance.getMetaData();
-=======
-        List<PipelineAggregator> pipelineAggregators = instance.pipelineAggregators();
         Map<String, Object> metadata = instance.getMetadata();
->>>>>>> c9de5b11
         switch (between(0, 2)) {
         case 0:
             name += randomAlphaOfLength(5);
@@ -154,10 +142,6 @@
         default:
             throw new AssertionError("Illegal randomisation branch");
         }
-<<<<<<< HEAD
-        return new InternalAvg(name, sum, count, formatter, metaData);
-=======
-        return new InternalAvg(name, sum, count, formatter, pipelineAggregators, metadata);
->>>>>>> c9de5b11
+        return new InternalAvg(name, sum, count, formatter, metadata);
     }
 }