--- conflicted
+++ resolved
@@ -28,13 +28,8 @@
 
     @Override
     protected InternalGeoTileGrid createInternalGeoGrid(String name, int size, List<InternalGeoGridBucket> buckets,
-<<<<<<< HEAD
-                                                        Map<String, Object> metaData) {
-        return new InternalGeoTileGrid(name, size, buckets, metaData);
-=======
-                                                        List<PipelineAggregator> pipelineAggregators, Map<String, Object> metadata) {
-        return new InternalGeoTileGrid(name, size, buckets, pipelineAggregators, metadata);
->>>>>>> c9de5b11
+                                                        Map<String, Object> metadata) {
+        return new InternalGeoTileGrid(name, size, buckets, metadata);
     }
 
     @Override
