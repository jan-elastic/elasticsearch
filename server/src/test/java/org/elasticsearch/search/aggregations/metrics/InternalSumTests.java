--- conflicted
+++ resolved
@@ -32,17 +32,10 @@
 public class InternalSumTests extends InternalAggregationTestCase<InternalSum> {
 
     @Override
-<<<<<<< HEAD
-    protected InternalSum createTestInstance(String name, Map<String, Object> metaData) {
+    protected InternalSum createTestInstance(String name, Map<String, Object> metadata) {
         double value = frequently() ? randomDouble() : randomFrom(Double.NEGATIVE_INFINITY, Double.POSITIVE_INFINITY, Double.NaN);
         DocValueFormat formatter = randomFrom(new DocValueFormat.Decimal("###.##"), DocValueFormat.RAW);
-        return new InternalSum(name, value, formatter, metaData);
-=======
-    protected InternalSum createTestInstance(String name, List<PipelineAggregator> pipelineAggregators, Map<String, Object> metadata) {
-        double value = frequently() ? randomDouble() : randomFrom(Double.NEGATIVE_INFINITY, Double.POSITIVE_INFINITY, Double.NaN);
-        DocValueFormat formatter = randomFrom(new DocValueFormat.Decimal("###.##"), DocValueFormat.RAW);
-        return new InternalSum(name, value, formatter, pipelineAggregators, metadata);
->>>>>>> c9de5b11
+        return new InternalSum(name, value, formatter, metadata);
     }
 
     @Override
@@ -109,12 +102,7 @@
         String name = instance.getName();
         double value = instance.getValue();
         DocValueFormat formatter = instance.format;
-<<<<<<< HEAD
-        Map<String, Object> metaData = instance.getMetaData();
-=======
-        List<PipelineAggregator> pipelineAggregators = instance.pipelineAggregators();
         Map<String, Object> metadata = instance.getMetadata();
->>>>>>> c9de5b11
         switch (between(0, 2)) {
         case 0:
             name += randomAlphaOfLength(5);
@@ -137,10 +125,6 @@
         default:
             throw new AssertionError("Illegal randomisation branch");
         }
-<<<<<<< HEAD
-        return new InternalSum(name, value, formatter, metaData);
-=======
-        return new InternalSum(name, value, formatter, pipelineAggregators, metadata);
->>>>>>> c9de5b11
+        return new InternalSum(name, value, formatter, metadata);
     }
 }