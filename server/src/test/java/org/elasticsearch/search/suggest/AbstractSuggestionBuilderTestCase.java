--- conflicted
+++ resolved
@@ -182,13 +182,9 @@
             when(mapperService.getIndexAnalyzers()).thenReturn(indexAnalyzers);
             when(scriptService.compile(any(Script.class), any())).then(invocation -> new TestTemplateService.MockTemplateScript.Factory(
                     ((Script) invocation.getArguments()[0]).getIdOrCode()));
-<<<<<<< HEAD
-            QueryShardContext mockShardContext = new QueryShardContext(0, 0, idxSettings, null,
-=======
             List<FieldMapper> mappers = Collections.singletonList(new MockFieldMapper(fieldType));
             MappingLookup lookup = new MappingLookup(Mapping.EMPTY, mappers, emptyList(), emptyList(), null, null, null);
-            QueryShardContext mockShardContext = new QueryShardContext(0, 0, idxSettings, BigArrays.NON_RECYCLING_INSTANCE, null,
->>>>>>> 9099daef
+            QueryShardContext mockShardContext = new QueryShardContext(0, 0, idxSettings, null,
                 null, mapperService, lookup, null, scriptService, xContentRegistry(), namedWriteableRegistry, null, null,
                     System::currentTimeMillis, null, null, () -> true, null, emptyMap());
 
