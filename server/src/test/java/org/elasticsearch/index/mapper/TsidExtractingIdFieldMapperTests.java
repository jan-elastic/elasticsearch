/*
 * Copyright Elasticsearch B.V. and/or licensed to Elasticsearch B.V. under one
 * or more contributor license agreements. Licensed under the Elastic License
 * 2.0 and the Server Side Public License, v 1; you may not use this file except
 * in compliance with, at your election, the Elastic License 2.0 or the Server
 * Side Public License, v 1.
 */
package org.elasticsearch.index.mapper;

import com.carrotsearch.randomizedtesting.annotations.ParametersFactory;

import org.apache.lucene.index.IndexableField;
import org.elasticsearch.Version;
import org.elasticsearch.cluster.metadata.IndexMetadata;
import org.elasticsearch.cluster.routing.IndexRouting;
import org.elasticsearch.common.bytes.BytesReference;
import org.elasticsearch.common.inject.name.Named;
import org.elasticsearch.common.settings.Settings;
import org.elasticsearch.core.CheckedConsumer;
import org.elasticsearch.core.Nullable;
import org.elasticsearch.index.IndexSettings;
import org.elasticsearch.test.VersionUtils;
import org.elasticsearch.xcontent.XContentBuilder;
import org.elasticsearch.xcontent.XContentType;

import java.io.IOException;
import java.util.ArrayList;
import java.util.List;
import java.util.stream.Stream;

import static org.hamcrest.Matchers.equalTo;

public class TsidExtractingIdFieldMapperTests extends MetadataMapperTestCase {
    private static class TestCase {
        private final String name;
        private final String expectedId;
        private final String expectedTsid;
        private final String expectedTimestamp;
        private final CheckedConsumer<XContentBuilder, IOException> source;
        private final List<CheckedConsumer<XContentBuilder, IOException>> equivalentSources = new ArrayList<>();

        TestCase(
            String name,
            String expectedId,
            String expectedTsid,
            String expectedTimestamp,
            CheckedConsumer<XContentBuilder, IOException> source
        ) {
            this.name = name;
            this.expectedId = expectedId;
            this.expectedTsid = expectedTsid;
            this.expectedTimestamp = expectedTimestamp;
            this.source = source;
        }

        public TestCase and(CheckedConsumer<XContentBuilder, IOException> equivalentSource) {
            this.equivalentSources.add(equivalentSource);
            return this;
        }

        @Override
        public String toString() {
            return name;
        }

        public CheckedConsumer<XContentBuilder, IOException> randomSource() {
            return randomFrom(Stream.concat(Stream.of(source), equivalentSources.stream()).toList());
        }
    }

    @ParametersFactory
    public static Iterable<Object[]> params() {
        List<TestCase> items = new ArrayList<>();
        /*
         * If these values change then ids for individual samples will shift. You may
         * modify them with a new index created version, but when you do you must copy
         * this test and continue to support the versions here so Elasticsearch can
         * continue to read older indices.
         */

        // Dates
<<<<<<< HEAD
        items.add(new TestCase("2022-01-01T01:00:00Z", "XsFI2ezm5OViFixWAAABfhMmioA", b -> {
            b.field("@timestamp", "2022-01-01T01:00:00Z");
            b.field("r1", "cat");
        }));
        items.add(new TestCase("2022-01-01T01:00:01Z", "XsFI2ezm5OViFixWAAABfhMmjmg", b -> {
=======
        items.add(new TestCase("2022-01-01T01:00:00Z", "XsFI2ezm5OViFixWgIomE34BAAA", "{r1=cat}", "2022-01-01T01:00:00.000Z", b -> {
            b.field("@timestamp", "2022-01-01T01:00:00Z");
            b.field("r1", "cat");
        }));
        items.add(new TestCase("2022-01-01T01:00:01Z", "XsFI2ezm5OViFixWaI4mE34BAAA", "{r1=cat}", "2022-01-01T01:00:01.000Z", b -> {
>>>>>>> 52726892
            b.field("@timestamp", "2022-01-01T01:00:01Z");
            b.field("r1", "cat");
        }));
        items.add(new TestCase("1970-01-01T00:00:00Z", "XsFI2ezm5OViFixWAAAAAAAAAAA", "{r1=cat}", "1970-01-01T00:00:00.000Z", b -> {
            b.field("@timestamp", "1970-01-01T00:00:00Z");
            b.field("r1", "cat");
        }));
<<<<<<< HEAD
        items.add(new TestCase("-9998-01-01T00:00:00Z", "XsFI2ezm5OViFixW__6oggRgGAA", b -> {
            b.field("@timestamp", "-9998-01-01T00:00:00Z");
            b.field("r1", "cat");
        }));
        items.add(new TestCase("9998-01-01T00:00:00Z", "XsFI2ezm5OViFixWAADmaSK9hAA", b -> {
=======
        items.add(new TestCase("-9998-01-01T00:00:00Z", "XsFI2ezm5OViFixWABhgBIKo_v8", "{r1=cat}", "-9998-01-01T00:00:00.000Z", b -> {
            b.field("@timestamp", "-9998-01-01T00:00:00Z");
            b.field("r1", "cat");
        }));
        items.add(new TestCase("9998-01-01T00:00:00Z", "XsFI2ezm5OViFixWAIS9ImnmAAA", "{r1=cat}", "9998-01-01T00:00:00.000Z", b -> {
>>>>>>> 52726892
            b.field("@timestamp", "9998-01-01T00:00:00Z");
            b.field("r1", "cat");
        }));

        // routing keywords
<<<<<<< HEAD
        items.add(new TestCase("r1", "XsFI2ezm5OViFixWAAABfhMmioA", b -> {
=======
        items.add(new TestCase("r1", "XsFI2ezm5OViFixWgIomE34BAAA", "{r1=cat}", "2022-01-01T01:00:00.000Z", b -> {
>>>>>>> 52726892
            b.field("@timestamp", "2022-01-01T01:00:00Z");
            b.field("r1", "cat");
        }).and(b -> {
            b.field("@timestamp", "2022-01-01T01:00:00Z");
            b.field("r1", "cat");
            b.field("k1", (String) null);
        }).and(b -> {
            b.field("@timestamp", "2022-01-01T01:00:00Z");
            b.field("r1", "cat");
            b.field("L1", (Long) null);
        }).and(b -> {
            b.field("@timestamp", "2022-01-01T01:00:00Z");
            b.field("r1", "cat");
            b.field("i1", (Integer) null);
        }).and(b -> {
            b.field("@timestamp", "2022-01-01T01:00:00Z");
            b.field("r1", "cat");
            b.field("s1", (Short) null);
        }).and(b -> {
            b.field("@timestamp", "2022-01-01T01:00:00Z");
            b.field("r1", "cat");
            b.field("b1", (Byte) null);
        }).and(b -> {
            b.field("@timestamp", "2022-01-01T01:00:00Z");
            b.field("r1", "cat");
            b.field("ip1", (String) null);
        }));
<<<<<<< HEAD
        items.add(new TestCase("r2", "1y-UzdYi98F0UVRiAAABfhMmioA", b -> {
            b.field("@timestamp", "2022-01-01T01:00:00Z");
            b.field("r2", "cat");
        }));
        items.add(new TestCase("o.r3", "zh4dcftpIU55Ond-AAABfhMmioA", b -> {
=======
        items.add(new TestCase("r2", "1y-UzdYi98F0UVRigIomE34BAAA", "{r2=cat}", "2022-01-01T01:00:00.000Z", b -> {
            b.field("@timestamp", "2022-01-01T01:00:00Z");
            b.field("r2", "cat");
        }));
        items.add(new TestCase("o.r3", "zh4dcftpIU55Ond-gIomE34BAAA", "{o.r3=cat}", "2022-01-01T01:00:00.000Z", b -> {
>>>>>>> 52726892
            b.field("@timestamp", "2022-01-01T01:00:00Z");
            b.startObject("o").field("r3", "cat").endObject();
        }).and(b -> {
            b.field("@timestamp", "2022-01-01T01:00:00Z");
            b.field("o.r3", "cat");
        }));

        // non-routing keyword
<<<<<<< HEAD
        items.add(new TestCase("k1=dog", "XsFI2dL8sZeQhBgxAAABfhMmioA", b -> {
=======
        items.add(new TestCase("k1=dog", "XsFI2dL8sZeQhBgxgIomE34BAAA", "{k1=dog, r1=cat}", "2022-01-01T01:00:00.000Z", b -> {
>>>>>>> 52726892
            b.field("@timestamp", "2022-01-01T01:00:00Z");
            b.field("r1", "cat");
            b.field("k1", "dog");
        }));
<<<<<<< HEAD
        items.add(new TestCase("k1=pumpkin", "XsFI2VlD6_SkSo4MAAABfhMmioA", b -> {
=======
        items.add(new TestCase("k1=pumpkin", "XsFI2VlD6_SkSo4MgIomE34BAAA", "{k1=pumpkin, r1=cat}", "2022-01-01T01:00:00.000Z", b -> {
>>>>>>> 52726892
            b.field("@timestamp", "2022-01-01T01:00:00Z");
            b.field("r1", "cat");
            b.field("k1", "pumpkin");
        }));
<<<<<<< HEAD
        items.add(new TestCase("k1=empty string", "XsFI2aBA6UgrxLRqAAABfhMmioA", b -> {
=======
        items.add(new TestCase("k1=empty string", "XsFI2aBA6UgrxLRqgIomE34BAAA", "{k1=, r1=cat}", "2022-01-01T01:00:00.000Z", b -> {
>>>>>>> 52726892
            b.field("@timestamp", "2022-01-01T01:00:00Z");
            b.field("r1", "cat");
            b.field("k1", "");
        }));
<<<<<<< HEAD
        items.add(new TestCase("k2", "XsFI2W2e5Ycw0o5_AAABfhMmioA", b -> {
=======
        items.add(new TestCase("k2", "XsFI2W2e5Ycw0o5_gIomE34BAAA", "{k2=dog, r1=cat}", "2022-01-01T01:00:00.000Z", b -> {
>>>>>>> 52726892
            b.field("@timestamp", "2022-01-01T01:00:00Z");
            b.field("r1", "cat");
            b.field("k2", "dog");
        }));
<<<<<<< HEAD
        items.add(new TestCase("o.k3", "XsFI2ZAfOI6DMQhFAAABfhMmioA", b -> {
=======
        items.add(new TestCase("o.k3", "XsFI2ZAfOI6DMQhFgIomE34BAAA", "{o.k3=dog, r1=cat}", "2022-01-01T01:00:00.000Z", b -> {
>>>>>>> 52726892
            b.field("@timestamp", "2022-01-01T01:00:00Z");
            b.field("r1", "cat");
            b.startObject("o").field("k3", "dog").endObject();
        }));
<<<<<<< HEAD
        items.add(new TestCase("o.r3", "zh4dcbFtT1qHtjl8AAABfhMmioA", b -> {
=======
        items.add(new TestCase("o.r3", "zh4dcbFtT1qHtjl8gIomE34BAAA", "{o.k3=dog, o.r3=cat}", "2022-01-01T01:00:00.000Z", b -> {
>>>>>>> 52726892
            b.field("@timestamp", "2022-01-01T01:00:00Z");
            b.startObject("o");
            {
                b.field("r3", "cat");
                b.field("k3", "dog");
            }
            b.endObject();
        }).and(b -> {
            b.field("@timestamp", "2022-01-01T01:00:00Z");
            b.field("o.r3", "cat");
            b.startObject("o").field("k3", "dog").endObject();
        }).and(b -> {
            b.field("@timestamp", "2022-01-01T01:00:00Z");
            b.startObject("o").field("r3", "cat").endObject();
            b.field("o.k3", "dog");
        }).and(b -> {
            b.field("@timestamp", "2022-01-01T01:00:00Z");
            b.field("o.r3", "cat");
            b.field("o.k3", "dog");
        }));

        // long
<<<<<<< HEAD
        items.add(new TestCase("L1=1", "XsFI2eGMFOYjW7LLAAABfhMmioA", b -> {
=======
        items.add(new TestCase("L1=1", "XsFI2eGMFOYjW7LLgIomE34BAAA", "{L1=1, r1=cat}", "2022-01-01T01:00:00.000Z", b -> {
>>>>>>> 52726892
            b.field("@timestamp", "2022-01-01T01:00:00Z");
            b.field("r1", "cat");
            b.field("L1", 1);
        }));
<<<<<<< HEAD
        items.add(new TestCase("L1=min", "XsFI2f9V0yuDfkRWAAABfhMmioA", b -> {
            b.field("@timestamp", "2022-01-01T01:00:00Z");
            b.field("r1", "cat");
            b.field("L1", Long.MIN_VALUE);
        }));
        items.add(new TestCase("L2=1234", "XsFI2S8PYEBSm6QYAAABfhMmioA", b -> {
=======
        items.add(
            new TestCase("L1=min", "XsFI2f9V0yuDfkRWgIomE34BAAA", "{L1=" + Long.MIN_VALUE + ", r1=cat}", "2022-01-01T01:00:00.000Z", b -> {
                b.field("@timestamp", "2022-01-01T01:00:00Z");
                b.field("r1", "cat");
                b.field("L1", Long.MIN_VALUE);
            })
        );
        items.add(new TestCase("L2=1234", "XsFI2S8PYEBSm6QYgIomE34BAAA", "{L2=1234, r1=cat}", "2022-01-01T01:00:00.000Z", b -> {
>>>>>>> 52726892
            b.field("@timestamp", "2022-01-01T01:00:00Z");
            b.field("r1", "cat");
            b.field("L2", 1234);
        }));
<<<<<<< HEAD
        items.add(new TestCase("o.L3=max", "zh4dcaI-57LdG7-cAAABfhMmioA", b -> {
            b.field("@timestamp", "2022-01-01T01:00:00Z");
            b.startObject("o");
            {
                b.field("r3", "cat");
                b.field("L3", Long.MAX_VALUE);
            }
            b.endObject();
        }).and(b -> {
            b.field("@timestamp", "2022-01-01T01:00:00Z");
            b.field("o.r3", "cat");
            b.startObject("o").field("L3", Long.MAX_VALUE).endObject();
        }).and(b -> {
            b.field("@timestamp", "2022-01-01T01:00:00Z");
            b.startObject("o").field("r3", "cat").endObject();
            b.field("o.L3", Long.MAX_VALUE);
        }).and(b -> {
            b.field("@timestamp", "2022-01-01T01:00:00Z");
            b.field("o.r3", "cat");
            b.field("o.L3", Long.MAX_VALUE);
        }));

        // int
        items.add(new TestCase("i1=1", "XsFI2R3LiMZSeUGKAAABfhMmioA", b -> {
=======
        items.add(
            new TestCase(
                "o.L3=max",
                "zh4dcaI-57LdG7-cgIomE34BAAA",
                "{o.L3=" + Long.MAX_VALUE + ", o.r3=cat}",
                "2022-01-01T01:00:00.000Z",
                b -> {
                    b.field("@timestamp", "2022-01-01T01:00:00.000Z");
                    b.startObject("o");
                    {
                        b.field("r3", "cat");
                        b.field("L3", Long.MAX_VALUE);
                    }
                    b.endObject();
                }
            ).and(b -> {
                b.field("@timestamp", "2022-01-01T01:00:00Z");
                b.field("o.r3", "cat");
                b.startObject("o").field("L3", Long.MAX_VALUE).endObject();
            }).and(b -> {
                b.field("@timestamp", "2022-01-01T01:00:00Z");
                b.startObject("o").field("r3", "cat").endObject();
                b.field("o.L3", Long.MAX_VALUE);
            }).and(b -> {
                b.field("@timestamp", "2022-01-01T01:00:00Z");
                b.field("o.r3", "cat");
                b.field("o.L3", Long.MAX_VALUE);
            })
        );

        // int
        items.add(new TestCase("i1=1", "XsFI2R3LiMZSeUGKgIomE34BAAA", "{i1=1, r1=cat}", "2022-01-01T01:00:00.000Z", b -> {
>>>>>>> 52726892
            b.field("@timestamp", "2022-01-01T01:00:00Z");
            b.field("r1", "cat");
            b.field("i1", 1);
        }));
<<<<<<< HEAD
        items.add(new TestCase("i1=min", "XsFI2fC7DMEVFaU9AAABfhMmioA", b -> {
            b.field("@timestamp", "2022-01-01T01:00:00Z");
            b.field("r1", "cat");
            b.field("i1", Integer.MIN_VALUE);
        }));
        items.add(new TestCase("i2=1234", "XsFI2ZVte8HK90RJAAABfhMmioA", b -> {
=======
        items.add(
            new TestCase(
                "i1=min",
                "XsFI2fC7DMEVFaU9gIomE34BAAA",
                "{i1=" + Integer.MIN_VALUE + ", r1=cat}",
                "2022-01-01T01:00:00.000Z",
                b -> {
                    b.field("@timestamp", "2022-01-01T01:00:00Z");
                    b.field("r1", "cat");
                    b.field("i1", Integer.MIN_VALUE);
                }
            )
        );
        items.add(new TestCase("i2=1234", "XsFI2ZVte8HK90RJgIomE34BAAA", "{i2=1324, r1=cat}", "2022-01-01T01:00:00.000Z", b -> {
>>>>>>> 52726892
            b.field("@timestamp", "2022-01-01T01:00:00Z");
            b.field("r1", "cat");
            b.field("i2", 1324);
        }));
<<<<<<< HEAD
        items.add(new TestCase("o.i3=max", "zh4dcQy_QJRCqIx7AAABfhMmioA", b -> {
            b.field("@timestamp", "2022-01-01T01:00:00Z");
            b.startObject("o");
            {
                b.field("r3", "cat");
                b.field("i3", Integer.MAX_VALUE);
            }
            b.endObject();
        }).and(b -> {
            b.field("@timestamp", "2022-01-01T01:00:00Z");
            b.field("o.r3", "cat");
            b.startObject("o").field("i3", Integer.MAX_VALUE).endObject();
        }).and(b -> {
            b.field("@timestamp", "2022-01-01T01:00:00Z");
            b.startObject("o").field("r3", "cat").endObject();
            b.field("o.i3", Integer.MAX_VALUE);
        }).and(b -> {
            b.field("@timestamp", "2022-01-01T01:00:00Z");
            b.field("o.r3", "cat");
            b.field("o.i3", Integer.MAX_VALUE);
        }));

        // short
        items.add(new TestCase("s1=1", "XsFI2axCr11Q93m7AAABfhMmioA", b -> {
=======
        items.add(
            new TestCase(
                "o.i3=max",
                "zh4dcQy_QJRCqIx7gIomE34BAAA",
                "{o.i3=" + Integer.MAX_VALUE + ", o.r3=cat}",
                "2022-01-01T01:00:00.000Z",
                b -> {
                    b.field("@timestamp", "2022-01-01T01:00:00Z");
                    b.startObject("o");
                    {
                        b.field("r3", "cat");
                        b.field("i3", Integer.MAX_VALUE);
                    }
                    b.endObject();
                }
            ).and(b -> {
                b.field("@timestamp", "2022-01-01T01:00:00Z");
                b.field("o.r3", "cat");
                b.startObject("o").field("i3", Integer.MAX_VALUE).endObject();
            }).and(b -> {
                b.field("@timestamp", "2022-01-01T01:00:00Z");
                b.startObject("o").field("r3", "cat").endObject();
                b.field("o.i3", Integer.MAX_VALUE);
            }).and(b -> {
                b.field("@timestamp", "2022-01-01T01:00:00Z");
                b.field("o.r3", "cat");
                b.field("o.i3", Integer.MAX_VALUE);
            })
        );

        // short
        items.add(new TestCase("s1=1", "XsFI2axCr11Q93m7gIomE34BAAA", "{r1=cat, s1=1}", "2022-01-01T01:00:00.000Z", b -> {
>>>>>>> 52726892
            b.field("@timestamp", "2022-01-01T01:00:00Z");
            b.field("r1", "cat");
            b.field("s1", 1);
        }));
<<<<<<< HEAD
        items.add(new TestCase("s1=min", "XsFI2Rbs9Ua9BH1wAAABfhMmioA", b -> {
            b.field("@timestamp", "2022-01-01T01:00:00Z");
            b.field("r1", "cat");
            b.field("s1", Short.MIN_VALUE);
        }));
        items.add(new TestCase("s2=1234", "XsFI2SBKaLBqXMBYAAABfhMmioA", b -> {
=======
        items.add(
            new TestCase("s1=min", "XsFI2Rbs9Ua9BH1wgIomE34BAAA", "{r1=cat, s1=" + Short.MIN_VALUE + "}", "2022-01-01T01:00:00.000Z", b -> {
                b.field("@timestamp", "2022-01-01T01:00:00Z");
                b.field("r1", "cat");
                b.field("s1", Short.MIN_VALUE);
            })
        );
        items.add(new TestCase("s2=1234", "XsFI2SBKaLBqXMBYgIomE34BAAA", "{r1=cat, s2=1234}", "2022-01-01T01:00:00.000Z", b -> {
>>>>>>> 52726892
            b.field("@timestamp", "2022-01-01T01:00:00Z");
            b.field("r1", "cat");
            b.field("s2", 1234);
        }));
<<<<<<< HEAD
        items.add(new TestCase("o.s3=max", "zh4dcYIFo98LQWs4AAABfhMmioA", b -> {
            b.field("@timestamp", "2022-01-01T01:00:00Z");
            b.startObject("o");
            {
                b.field("r3", "cat");
                b.field("s3", Short.MAX_VALUE);
            }
            b.endObject();
        }).and(b -> {
            b.field("@timestamp", "2022-01-01T01:00:00Z");
            b.field("o.r3", "cat");
            b.startObject("o").field("s3", Short.MAX_VALUE).endObject();
        }).and(b -> {
            b.field("@timestamp", "2022-01-01T01:00:00Z");
            b.startObject("o").field("r3", "cat").endObject();
            b.field("o.s3", Short.MAX_VALUE);
        }).and(b -> {
            b.field("@timestamp", "2022-01-01T01:00:00Z");
            b.field("o.r3", "cat");
            b.field("o.s3", Short.MAX_VALUE);
        }));

        // byte
        items.add(new TestCase("b1=1", "XsFI2dDrcWaf3zDPAAABfhMmioA", b -> {
=======
        items.add(
            new TestCase(
                "o.s3=max",
                "zh4dcYIFo98LQWs4gIomE34BAAA",
                "{o.r3=cat, o.s3=" + Short.MAX_VALUE + "}",
                "2022-01-01T01:00:00.000Z",
                b -> {
                    b.field("@timestamp", "2022-01-01T01:00:00Z");
                    b.startObject("o");
                    {
                        b.field("r3", "cat");
                        b.field("s3", Short.MAX_VALUE);
                    }
                    b.endObject();
                }
            ).and(b -> {
                b.field("@timestamp", "2022-01-01T01:00:00Z");
                b.field("o.r3", "cat");
                b.startObject("o").field("s3", Short.MAX_VALUE).endObject();
            }).and(b -> {
                b.field("@timestamp", "2022-01-01T01:00:00Z");
                b.startObject("o").field("r3", "cat").endObject();
                b.field("o.s3", Short.MAX_VALUE);
            }).and(b -> {
                b.field("@timestamp", "2022-01-01T01:00:00Z");
                b.field("o.r3", "cat");
                b.field("o.s3", Short.MAX_VALUE);
            })
        );

        // byte
        items.add(new TestCase("b1=1", "XsFI2dDrcWaf3zDPgIomE34BAAA", "{b1=1, r1=cat}", "2022-01-01T01:00:00.000Z", b -> {
>>>>>>> 52726892
            b.field("@timestamp", "2022-01-01T01:00:00Z");
            b.field("r1", "cat");
            b.field("b1", 1);
        }));
<<<<<<< HEAD
        items.add(new TestCase("b1=min", "XsFI2cTzLrNqHtxnAAABfhMmioA", b -> {
            b.field("@timestamp", "2022-01-01T01:00:00Z");
            b.field("r1", "cat");
            b.field("b1", Byte.MIN_VALUE);
        }));
        items.add(new TestCase("b2=12", "XsFI2Sb77VB9AswjAAABfhMmioA", b -> {
=======
        items.add(
            new TestCase("b1=min", "XsFI2cTzLrNqHtxngIomE34BAAA", "{b1=" + Byte.MIN_VALUE + ", r1=cat}", "2022-01-01T01:00:00.000Z", b -> {
                b.field("@timestamp", "2022-01-01T01:00:00Z");
                b.field("r1", "cat");
                b.field("b1", Byte.MIN_VALUE);
            })
        );
        items.add(new TestCase("b2=12", "XsFI2Sb77VB9AswjgIomE34BAAA", "{b2=12, r1=cat}", "2022-01-01T01:00:00.000Z", b -> {
>>>>>>> 52726892
            b.field("@timestamp", "2022-01-01T01:00:00Z");
            b.field("r1", "cat");
            b.field("b2", 12);
        }));
<<<<<<< HEAD
        items.add(new TestCase("o.s3=max", "zh4dcfFauKzj6lgxAAABfhMmioA", b -> {
            b.field("@timestamp", "2022-01-01T01:00:00Z");
            b.startObject("o");
            {
                b.field("r3", "cat");
                b.field("b3", Byte.MAX_VALUE);
            }
            b.endObject();
        }).and(b -> {
            b.field("@timestamp", "2022-01-01T01:00:00Z");
            b.field("o.r3", "cat");
            b.startObject("o").field("b3", Byte.MAX_VALUE).endObject();
        }).and(b -> {
            b.field("@timestamp", "2022-01-01T01:00:00Z");
            b.startObject("o").field("r3", "cat").endObject();
            b.field("o.b3", Byte.MAX_VALUE);
        }).and(b -> {
            b.field("@timestamp", "2022-01-01T01:00:00Z");
            b.field("o.r3", "cat");
            b.field("o.b3", Byte.MAX_VALUE);
        }));

        // ip
        items.add(new TestCase("ip1=192.168.0.1", "XsFI2dJ1cyrrjNa2AAABfhMmioA", b -> {
            b.field("@timestamp", "2022-01-01T01:00:00Z");
            b.field("r1", "cat");
            b.field("ip1", "192.168.0.1");
        }).and(b -> {
            b.field("@timestamp", "2022-01-01T01:00:00Z");
            b.field("r1", "cat");
            b.field("ip1", "::ffff:c0a8:1");
        }));
        items.add(new TestCase("ip1=12.12.45.254", "XsFI2ZUAcRxOwhHKAAABfhMmioA", b -> {
            b.field("@timestamp", "2022-01-01T01:00:00Z");
            b.field("r1", "cat");
            b.field("ip1", "12.12.45.254");
        }).and(b -> {
            b.field("@timestamp", "2022-01-01T01:00:00Z");
            b.field("r1", "cat");
            b.field("ip1", "::ffff:c0c:2dfe");
        }));
        items.add(new TestCase("ip2=FE80:CD00:0000:0CDE:1257:0000:211E:729C", "XsFI2XTGWAekP_oGAAABfhMmioA", b -> {
            b.field("@timestamp", "2022-01-01T01:00:00Z");
            b.field("r1", "cat");
            b.field("ip2", "FE80:CD00:0000:0CDE:1257:0000:211E:729C");
        }));
        items.add(new TestCase("o.ip3=2001:db8:85a3:8d3:1319:8a2e:370:7348", "zh4dcU_FSGP9GuHjAAABfhMmioA", b -> {
            b.field("@timestamp", "2022-01-01T01:00:00Z");
            b.startObject("o");
            {
                b.field("r3", "cat");
                b.field("ip3", "2001:db8:85a3:8d3:1319:8a2e:370:7348");
            }
            b.endObject();
        }).and(b -> {
            b.field("@timestamp", "2022-01-01T01:00:00Z");
            b.field("o.r3", "cat");
            b.startObject("o").field("ip3", "2001:db8:85a3:8d3:1319:8a2e:370:7348").endObject();
        }).and(b -> {
            b.field("@timestamp", "2022-01-01T01:00:00Z");
            b.startObject("o").field("r3", "cat").endObject();
            b.field("o.ip3", "2001:db8:85a3:8d3:1319:8a2e:370:7348");
        }).and(b -> {
            b.field("@timestamp", "2022-01-01T01:00:00Z");
            b.field("o.r3", "cat");
            b.field("o.ip3", "2001:db8:85a3:8d3:1319:8a2e:370:7348");
        }));
=======
        items.add(
            new TestCase(
                "o.s3=max",
                "zh4dcfFauKzj6lgxgIomE34BAAA",
                "{o.b3=" + Byte.MAX_VALUE + ", o.r3=cat}",
                "2022-01-01T01:00:00.000Z",
                b -> {
                    b.field("@timestamp", "2022-01-01T01:00:00Z");
                    b.startObject("o");
                    {
                        b.field("r3", "cat");
                        b.field("b3", Byte.MAX_VALUE);
                    }
                    b.endObject();
                }
            ).and(b -> {
                b.field("@timestamp", "2022-01-01T01:00:00Z");
                b.field("o.r3", "cat");
                b.startObject("o").field("b3", Byte.MAX_VALUE).endObject();
            }).and(b -> {
                b.field("@timestamp", "2022-01-01T01:00:00Z");
                b.startObject("o").field("r3", "cat").endObject();
                b.field("o.b3", Byte.MAX_VALUE);
            }).and(b -> {
                b.field("@timestamp", "2022-01-01T01:00:00Z");
                b.field("o.r3", "cat");
                b.field("o.b3", Byte.MAX_VALUE);
            })
        );

        // ip
        items.add(
            new TestCase("ip1=192.168.0.1", "XsFI2dJ1cyrrjNa2gIomE34BAAA", "{ip1=192.168.0.1, r1=cat}", "2022-01-01T01:00:00.000Z", b -> {
                b.field("@timestamp", "2022-01-01T01:00:00Z");
                b.field("r1", "cat");
                b.field("ip1", "192.168.0.1");
            }).and(b -> {
                b.field("@timestamp", "2022-01-01T01:00:00Z");
                b.field("r1", "cat");
                b.field("ip1", "::ffff:c0a8:1");
            })
        );
        items.add(
            new TestCase("ip1=12.12.45.254", "XsFI2ZUAcRxOwhHKgIomE34BAAA", "{ip1=12.12.45.254, r1=cat}", "2022-01-01T01:00:00.000Z", b -> {
                b.field("@timestamp", "2022-01-01T01:00:00Z");
                b.field("r1", "cat");
                b.field("ip1", "12.12.45.254");
            }).and(b -> {
                b.field("@timestamp", "2022-01-01T01:00:00Z");
                b.field("r1", "cat");
                b.field("ip1", "::ffff:c0c:2dfe");
            })
        );
        items.add(
            new TestCase(
                "ip2=FE80:CD00:0000:0CDE:1257:0000:211E:729C",
                "XsFI2XTGWAekP_oGgIomE34BAAA",
                "{ip2=fe80:cd00:0:cde:1257:0:211e:729c, r1=cat}",
                "2022-01-01T01:00:00.000Z",
                b -> {
                    b.field("@timestamp", "2022-01-01T01:00:00Z");
                    b.field("r1", "cat");
                    b.field("ip2", "FE80:CD00:0000:0CDE:1257:0000:211E:729C");
                }
            )
        );
        items.add(
            new TestCase(
                "o.ip3=2001:db8:85a3:8d3:1319:8a2e:370:7348",
                "zh4dcU_FSGP9GuHjgIomE34BAAA",
                "{o.ip3=2001:db8:85a3:8d3:1319:8a2e:370:7348, o.r3=cat}",
                "2022-01-01T01:00:00.000Z",
                b -> {
                    b.field("@timestamp", "2022-01-01T01:00:00Z");
                    b.startObject("o");
                    {
                        b.field("r3", "cat");
                        b.field("ip3", "2001:db8:85a3:8d3:1319:8a2e:370:7348");
                    }
                    b.endObject();
                }
            ).and(b -> {
                b.field("@timestamp", "2022-01-01T01:00:00Z");
                b.field("o.r3", "cat");
                b.startObject("o").field("ip3", "2001:db8:85a3:8d3:1319:8a2e:370:7348").endObject();
            }).and(b -> {
                b.field("@timestamp", "2022-01-01T01:00:00Z");
                b.startObject("o").field("r3", "cat").endObject();
                b.field("o.ip3", "2001:db8:85a3:8d3:1319:8a2e:370:7348");
            }).and(b -> {
                b.field("@timestamp", "2022-01-01T01:00:00Z");
                b.field("o.r3", "cat");
                b.field("o.ip3", "2001:db8:85a3:8d3:1319:8a2e:370:7348");
            })
        );

        String huge = "foo ".repeat(200);
        items.add(
            new TestCase(
                "huge",
                "WZKJR1Fi00B8Afr-gIomE34BAAA",
                "{k1=" + huge + ", k2=" + huge.substring(0, 191) + "...}",
                "2022-01-01T01:00:00.000Z",
                b -> {
                    b.field("@timestamp", "2022-01-01T01:00:00Z");
                    b.field("k1", huge);
                    b.field("k2", huge);
                    b.field("r1", "foo");
                }
            )
        );
>>>>>>> 52726892

        return items.stream().map(td -> new Object[] { td }).toList();
    }

    private final TestCase testCase;

    public TsidExtractingIdFieldMapperTests(@Named("testCase") TestCase testCase) {
        this.testCase = testCase;
    }

    public void testExpectedId() throws IOException {
        assertThat(parse(null, mapperService(), testCase.source).id(), equalTo(testCase.expectedId));
    }

    public void testProvideExpectedId() throws IOException {
        assertThat(parse(testCase.expectedId, mapperService(), testCase.source).id(), equalTo(testCase.expectedId));
    }

    public void testProvideWrongId() {
        String wrongId = testCase.expectedId + "wrong";
        Exception e = expectThrows(MapperParsingException.class, () -> parse(wrongId, mapperService(), testCase.source));
        assertThat(
            e.getCause().getMessage(),
            equalTo(
                "_id must be unset or set to ["
                    + testCase.expectedId
                    + "] but was ["
                    + testCase.expectedId
                    + "wrong] because [index] is in time_series mode"
            )
        );
    }

    public void testEquivalentSources() throws IOException {
        MapperService mapperService = mapperService();
        for (CheckedConsumer<XContentBuilder, IOException> equivalent : testCase.equivalentSources) {
            assertThat(parse(null, mapperService, equivalent).id(), equalTo(testCase.expectedId));
        }
    }

    private ParsedDocument parse(@Nullable String id, MapperService mapperService, CheckedConsumer<XContentBuilder, IOException> source)
        throws IOException {
        try (XContentBuilder builder = XContentBuilder.builder(randomFrom(XContentType.values()).xContent())) {
            builder.startObject();
            source.accept(builder);
            builder.endObject();
            SourceToParse sourceToParse = new SourceToParse(id, BytesReference.bytes(builder), builder.contentType());
            return mapperService.documentParser().parseDocument(sourceToParse, mapperService.mappingLookup());
        }
    }

    public void testRoutingPathCompliant() throws IOException {
        Version version = VersionUtils.randomIndexCompatibleVersion(random());
        IndexRouting indexRouting = createIndexSettings(version, indexSettings(version)).getIndexRouting();
        int indexShard = indexShard(indexRouting);
        assertThat(indexRouting.getShard(testCase.expectedId, null), equalTo(indexShard));
        assertThat(indexRouting.deleteShard(testCase.expectedId, null), equalTo(indexShard));
    }

    private int indexShard(IndexRouting indexRouting) throws IOException {
        try (XContentBuilder builder = XContentBuilder.builder(randomFrom(XContentType.values()).xContent())) {
            builder.startObject();
            testCase.source.accept(builder);
            builder.endObject();
            return indexRouting.indexShard(null, null, builder.contentType(), BytesReference.bytes(builder));
        }
    }

    private Settings indexSettings(Version version) {
        return Settings.builder()
            .put(IndexSettings.MODE.getKey(), "time_series")
            .put(IndexMetadata.SETTING_VERSION_CREATED, version)
            .put(IndexMetadata.SETTING_NUMBER_OF_SHARDS, between(1, 100))
            .put(IndexSettings.TIME_SERIES_START_TIME.getKey(), "-9999-01-01T00:00:00Z")
            .put(IndexSettings.TIME_SERIES_END_TIME.getKey(), "9999-01-01T00:00:00Z")
            .put(IndexMetadata.INDEX_ROUTING_PATH.getKey(), "r1,r2,o.r3")
            .put(MapperService.INDEX_MAPPING_DIMENSION_FIELDS_LIMIT_SETTING.getKey(), 100)
            .build();
    }

    private MapperService mapperService() throws IOException {
        Version version = VersionUtils.randomIndexCompatibleVersion(random());
        return createMapperService(indexSettings(version), mapping(b -> {
            b.startObject("r1").field("type", "keyword").field("time_series_dimension", true).endObject();
            b.startObject("r2").field("type", "keyword").field("time_series_dimension", true).endObject();
            b.startObject("k1").field("type", "keyword").field("time_series_dimension", true).endObject();
            b.startObject("k2").field("type", "keyword").field("time_series_dimension", true).endObject();
            b.startObject("L1").field("type", "long").field("time_series_dimension", true).endObject();
            b.startObject("L2").field("type", "long").field("time_series_dimension", true).endObject();
            b.startObject("i1").field("type", "integer").field("time_series_dimension", true).endObject();
            b.startObject("i2").field("type", "integer").field("time_series_dimension", true).endObject();
            b.startObject("s1").field("type", "short").field("time_series_dimension", true).endObject();
            b.startObject("s2").field("type", "short").field("time_series_dimension", true).endObject();
            b.startObject("b1").field("type", "byte").field("time_series_dimension", true).endObject();
            b.startObject("b2").field("type", "byte").field("time_series_dimension", true).endObject();
            b.startObject("ip1").field("type", "ip").field("time_series_dimension", true).endObject();
            b.startObject("ip2").field("type", "ip").field("time_series_dimension", true).endObject();
            b.startObject("o").startObject("properties");
            {
                b.startObject("r3").field("type", "keyword").field("time_series_dimension", true).endObject();
                b.startObject("k3").field("type", "keyword").field("time_series_dimension", true).endObject();
                b.startObject("L3").field("type", "long").field("time_series_dimension", true).endObject();
                b.startObject("i3").field("type", "integer").field("time_series_dimension", true).endObject();
                b.startObject("s3").field("type", "short").field("time_series_dimension", true).endObject();
                b.startObject("b3").field("type", "byte").field("time_series_dimension", true).endObject();
                b.startObject("ip3").field("type", "ip").field("time_series_dimension", true).endObject();
            }
            b.endObject().endObject();
        }));
    }

    @Override
    protected String fieldName() {
        return IdFieldMapper.NAME;
    }

    @Override
    protected void registerParameters(ParameterChecker checker) throws IOException {}

    public void testSourceDescription() throws IOException {
        assertThat(TsidExtractingIdFieldMapper.INSTANCE.documentDescription(documentParserContext()), equalTo("a time series document"));
        ParsedDocument d = parse(null, mapperService(), testCase.randomSource());
        IndexableField timestamp = d.rootDoc().getField(DataStreamTimestampFieldMapper.DEFAULT_PATH);
        assertThat(
            TsidExtractingIdFieldMapper.INSTANCE.documentDescription(documentParserContext(timestamp)),
            equalTo("a time series document at [" + testCase.expectedTimestamp + "]")
        );
        IndexableField tsid = d.rootDoc().getField(TimeSeriesIdFieldMapper.NAME);
        assertThat(
            TsidExtractingIdFieldMapper.INSTANCE.documentDescription(documentParserContext(tsid)),
            equalTo("a time series document with dimensions " + testCase.expectedTsid)
        );
        assertThat(
            TsidExtractingIdFieldMapper.INSTANCE.documentDescription(documentParserContext(tsid, timestamp)),
            equalTo("a time series document with dimensions " + testCase.expectedTsid + " at [" + testCase.expectedTimestamp + "]")
        );
    }

    private TestDocumentParserContext documentParserContext(IndexableField... fields) throws IOException {
        TestDocumentParserContext ctx = new TestDocumentParserContext(
            mapperService().mappingLookup(),
            MapperTestCase.createIndexSettings(Version.CURRENT, Settings.EMPTY),
            null,
            null,
            source(null, testCase.randomSource(), null)
        );
        for (IndexableField f : fields) {
            ctx.doc().add(f);
        }
        return ctx;
    }

    public void testParsedDescription() throws IOException {
        assertThat(
            TsidExtractingIdFieldMapper.INSTANCE.documentDescription(parse(null, mapperService(), testCase.randomSource())),
            equalTo("[" + testCase.expectedId + "][" + testCase.expectedTsid + "@" + testCase.expectedTimestamp + "]")
        );
    }
}<|MERGE_RESOLUTION|>--- conflicted
+++ resolved
@@ -79,19 +79,11 @@
          */
 
         // Dates
-<<<<<<< HEAD
-        items.add(new TestCase("2022-01-01T01:00:00Z", "XsFI2ezm5OViFixWAAABfhMmioA", b -> {
-            b.field("@timestamp", "2022-01-01T01:00:00Z");
-            b.field("r1", "cat");
-        }));
-        items.add(new TestCase("2022-01-01T01:00:01Z", "XsFI2ezm5OViFixWAAABfhMmjmg", b -> {
-=======
-        items.add(new TestCase("2022-01-01T01:00:00Z", "XsFI2ezm5OViFixWgIomE34BAAA", "{r1=cat}", "2022-01-01T01:00:00.000Z", b -> {
-            b.field("@timestamp", "2022-01-01T01:00:00Z");
-            b.field("r1", "cat");
-        }));
-        items.add(new TestCase("2022-01-01T01:00:01Z", "XsFI2ezm5OViFixWaI4mE34BAAA", "{r1=cat}", "2022-01-01T01:00:01.000Z", b -> {
->>>>>>> 52726892
+        items.add(new TestCase("2022-01-01T01:00:00Z", "XsFI2ezm5OViFixWAAABfhMmioA", "{r1=cat}", "2022-01-01T01:00:00.000Z", b -> {
+            b.field("@timestamp", "2022-01-01T01:00:00Z");
+            b.field("r1", "cat");
+        }));
+        items.add(new TestCase("2022-01-01T01:00:01Z", "XsFI2ezm5OViFixWAAABfhMmjmg", "{r1=cat}", "2022-01-01T01:00:01.000Z", b -> {
             b.field("@timestamp", "2022-01-01T01:00:01Z");
             b.field("r1", "cat");
         }));
@@ -99,29 +91,17 @@
             b.field("@timestamp", "1970-01-01T00:00:00Z");
             b.field("r1", "cat");
         }));
-<<<<<<< HEAD
-        items.add(new TestCase("-9998-01-01T00:00:00Z", "XsFI2ezm5OViFixW__6oggRgGAA", b -> {
+        items.add(new TestCase("-9998-01-01T00:00:00Z", "XsFI2ezm5OViFixW__6oggRgGAA", "{r1=cat}", "-9998-01-01T00:00:00.000Z", b -> {
             b.field("@timestamp", "-9998-01-01T00:00:00Z");
             b.field("r1", "cat");
         }));
-        items.add(new TestCase("9998-01-01T00:00:00Z", "XsFI2ezm5OViFixWAADmaSK9hAA", b -> {
-=======
-        items.add(new TestCase("-9998-01-01T00:00:00Z", "XsFI2ezm5OViFixWABhgBIKo_v8", "{r1=cat}", "-9998-01-01T00:00:00.000Z", b -> {
-            b.field("@timestamp", "-9998-01-01T00:00:00Z");
-            b.field("r1", "cat");
-        }));
-        items.add(new TestCase("9998-01-01T00:00:00Z", "XsFI2ezm5OViFixWAIS9ImnmAAA", "{r1=cat}", "9998-01-01T00:00:00.000Z", b -> {
->>>>>>> 52726892
+        items.add(new TestCase("9998-01-01T00:00:00Z", "XsFI2ezm5OViFixWAADmaSK9hAA", "{r1=cat}", "9998-01-01T00:00:00.000Z", b -> {
             b.field("@timestamp", "9998-01-01T00:00:00Z");
             b.field("r1", "cat");
         }));
 
         // routing keywords
-<<<<<<< HEAD
-        items.add(new TestCase("r1", "XsFI2ezm5OViFixWAAABfhMmioA", b -> {
-=======
-        items.add(new TestCase("r1", "XsFI2ezm5OViFixWgIomE34BAAA", "{r1=cat}", "2022-01-01T01:00:00.000Z", b -> {
->>>>>>> 52726892
+        items.add(new TestCase("r1", "XsFI2ezm5OViFixWAAABfhMmioA", "{r1=cat}", "2022-01-01T01:00:00.000Z", b -> {
             b.field("@timestamp", "2022-01-01T01:00:00Z");
             b.field("r1", "cat");
         }).and(b -> {
@@ -149,19 +129,11 @@
             b.field("r1", "cat");
             b.field("ip1", (String) null);
         }));
-<<<<<<< HEAD
-        items.add(new TestCase("r2", "1y-UzdYi98F0UVRiAAABfhMmioA", b -> {
+        items.add(new TestCase("r2", "1y-UzdYi98F0UVRiAAABfhMmioA", "{r2=cat}", "2022-01-01T01:00:00.000Z", b -> {
             b.field("@timestamp", "2022-01-01T01:00:00Z");
             b.field("r2", "cat");
         }));
-        items.add(new TestCase("o.r3", "zh4dcftpIU55Ond-AAABfhMmioA", b -> {
-=======
-        items.add(new TestCase("r2", "1y-UzdYi98F0UVRigIomE34BAAA", "{r2=cat}", "2022-01-01T01:00:00.000Z", b -> {
-            b.field("@timestamp", "2022-01-01T01:00:00Z");
-            b.field("r2", "cat");
-        }));
-        items.add(new TestCase("o.r3", "zh4dcftpIU55Ond-gIomE34BAAA", "{o.r3=cat}", "2022-01-01T01:00:00.000Z", b -> {
->>>>>>> 52726892
+        items.add(new TestCase("o.r3", "zh4dcftpIU55Ond-AAABfhMmioA", "{o.r3=cat}", "2022-01-01T01:00:00.000Z", b -> {
             b.field("@timestamp", "2022-01-01T01:00:00Z");
             b.startObject("o").field("r3", "cat").endObject();
         }).and(b -> {
@@ -170,56 +142,32 @@
         }));
 
         // non-routing keyword
-<<<<<<< HEAD
-        items.add(new TestCase("k1=dog", "XsFI2dL8sZeQhBgxAAABfhMmioA", b -> {
-=======
-        items.add(new TestCase("k1=dog", "XsFI2dL8sZeQhBgxgIomE34BAAA", "{k1=dog, r1=cat}", "2022-01-01T01:00:00.000Z", b -> {
->>>>>>> 52726892
+        items.add(new TestCase("k1=dog", "XsFI2dL8sZeQhBgxAAABfhMmioA", "{k1=dog, r1=cat}", "2022-01-01T01:00:00.000Z", b -> {
             b.field("@timestamp", "2022-01-01T01:00:00Z");
             b.field("r1", "cat");
             b.field("k1", "dog");
         }));
-<<<<<<< HEAD
-        items.add(new TestCase("k1=pumpkin", "XsFI2VlD6_SkSo4MAAABfhMmioA", b -> {
-=======
-        items.add(new TestCase("k1=pumpkin", "XsFI2VlD6_SkSo4MgIomE34BAAA", "{k1=pumpkin, r1=cat}", "2022-01-01T01:00:00.000Z", b -> {
->>>>>>> 52726892
+        items.add(new TestCase("k1=pumpkin", "XsFI2VlD6_SkSo4MAAABfhMmioA", "{k1=pumpkin, r1=cat}", "2022-01-01T01:00:00.000Z", b -> {
             b.field("@timestamp", "2022-01-01T01:00:00Z");
             b.field("r1", "cat");
             b.field("k1", "pumpkin");
         }));
-<<<<<<< HEAD
-        items.add(new TestCase("k1=empty string", "XsFI2aBA6UgrxLRqAAABfhMmioA", b -> {
-=======
-        items.add(new TestCase("k1=empty string", "XsFI2aBA6UgrxLRqgIomE34BAAA", "{k1=, r1=cat}", "2022-01-01T01:00:00.000Z", b -> {
->>>>>>> 52726892
+        items.add(new TestCase("k1=empty string", "XsFI2aBA6UgrxLRqAAABfhMmioA", "{k1=, r1=cat}", "2022-01-01T01:00:00.000Z", b -> {
             b.field("@timestamp", "2022-01-01T01:00:00Z");
             b.field("r1", "cat");
             b.field("k1", "");
         }));
-<<<<<<< HEAD
-        items.add(new TestCase("k2", "XsFI2W2e5Ycw0o5_AAABfhMmioA", b -> {
-=======
-        items.add(new TestCase("k2", "XsFI2W2e5Ycw0o5_gIomE34BAAA", "{k2=dog, r1=cat}", "2022-01-01T01:00:00.000Z", b -> {
->>>>>>> 52726892
+        items.add(new TestCase("k2", "XsFI2W2e5Ycw0o5_AAABfhMmioA", "{k2=dog, r1=cat}", "2022-01-01T01:00:00.000Z", b -> {
             b.field("@timestamp", "2022-01-01T01:00:00Z");
             b.field("r1", "cat");
             b.field("k2", "dog");
         }));
-<<<<<<< HEAD
-        items.add(new TestCase("o.k3", "XsFI2ZAfOI6DMQhFAAABfhMmioA", b -> {
-=======
-        items.add(new TestCase("o.k3", "XsFI2ZAfOI6DMQhFgIomE34BAAA", "{o.k3=dog, r1=cat}", "2022-01-01T01:00:00.000Z", b -> {
->>>>>>> 52726892
+        items.add(new TestCase("o.k3", "XsFI2ZAfOI6DMQhFAAABfhMmioA", "{o.k3=dog, r1=cat}", "2022-01-01T01:00:00.000Z", b -> {
             b.field("@timestamp", "2022-01-01T01:00:00Z");
             b.field("r1", "cat");
             b.startObject("o").field("k3", "dog").endObject();
         }));
-<<<<<<< HEAD
-        items.add(new TestCase("o.r3", "zh4dcbFtT1qHtjl8AAABfhMmioA", b -> {
-=======
-        items.add(new TestCase("o.r3", "zh4dcbFtT1qHtjl8gIomE34BAAA", "{o.k3=dog, o.r3=cat}", "2022-01-01T01:00:00.000Z", b -> {
->>>>>>> 52726892
+        items.add(new TestCase("o.r3", "zh4dcbFtT1qHtjl8AAABfhMmioA", "{o.k3=dog, o.r3=cat}", "2022-01-01T01:00:00.000Z", b -> {
             b.field("@timestamp", "2022-01-01T01:00:00Z");
             b.startObject("o");
             {
@@ -242,66 +190,27 @@
         }));
 
         // long
-<<<<<<< HEAD
-        items.add(new TestCase("L1=1", "XsFI2eGMFOYjW7LLAAABfhMmioA", b -> {
-=======
-        items.add(new TestCase("L1=1", "XsFI2eGMFOYjW7LLgIomE34BAAA", "{L1=1, r1=cat}", "2022-01-01T01:00:00.000Z", b -> {
->>>>>>> 52726892
+        items.add(new TestCase("L1=1", "XsFI2eGMFOYjW7LLAAABfhMmioA", "{L1=1, r1=cat}", "2022-01-01T01:00:00.000Z", b -> {
             b.field("@timestamp", "2022-01-01T01:00:00Z");
             b.field("r1", "cat");
             b.field("L1", 1);
         }));
-<<<<<<< HEAD
-        items.add(new TestCase("L1=min", "XsFI2f9V0yuDfkRWAAABfhMmioA", b -> {
-            b.field("@timestamp", "2022-01-01T01:00:00Z");
-            b.field("r1", "cat");
-            b.field("L1", Long.MIN_VALUE);
-        }));
-        items.add(new TestCase("L2=1234", "XsFI2S8PYEBSm6QYAAABfhMmioA", b -> {
-=======
-        items.add(
-            new TestCase("L1=min", "XsFI2f9V0yuDfkRWgIomE34BAAA", "{L1=" + Long.MIN_VALUE + ", r1=cat}", "2022-01-01T01:00:00.000Z", b -> {
+        items.add(
+            new TestCase("L1=min", "XsFI2f9V0yuDfkRWAAABfhMmioA", "{L1=" + Long.MIN_VALUE + ", r1=cat}", "2022-01-01T01:00:00.000Z", b -> {
                 b.field("@timestamp", "2022-01-01T01:00:00Z");
                 b.field("r1", "cat");
                 b.field("L1", Long.MIN_VALUE);
             })
         );
-        items.add(new TestCase("L2=1234", "XsFI2S8PYEBSm6QYgIomE34BAAA", "{L2=1234, r1=cat}", "2022-01-01T01:00:00.000Z", b -> {
->>>>>>> 52726892
+        items.add(new TestCase("L2=1234", "XsFI2S8PYEBSm6QYAAABfhMmioA", "{L2=1234, r1=cat}", "2022-01-01T01:00:00.000Z", b -> {
             b.field("@timestamp", "2022-01-01T01:00:00Z");
             b.field("r1", "cat");
             b.field("L2", 1234);
         }));
-<<<<<<< HEAD
-        items.add(new TestCase("o.L3=max", "zh4dcaI-57LdG7-cAAABfhMmioA", b -> {
-            b.field("@timestamp", "2022-01-01T01:00:00Z");
-            b.startObject("o");
-            {
-                b.field("r3", "cat");
-                b.field("L3", Long.MAX_VALUE);
-            }
-            b.endObject();
-        }).and(b -> {
-            b.field("@timestamp", "2022-01-01T01:00:00Z");
-            b.field("o.r3", "cat");
-            b.startObject("o").field("L3", Long.MAX_VALUE).endObject();
-        }).and(b -> {
-            b.field("@timestamp", "2022-01-01T01:00:00Z");
-            b.startObject("o").field("r3", "cat").endObject();
-            b.field("o.L3", Long.MAX_VALUE);
-        }).and(b -> {
-            b.field("@timestamp", "2022-01-01T01:00:00Z");
-            b.field("o.r3", "cat");
-            b.field("o.L3", Long.MAX_VALUE);
-        }));
-
-        // int
-        items.add(new TestCase("i1=1", "XsFI2R3LiMZSeUGKAAABfhMmioA", b -> {
-=======
         items.add(
             new TestCase(
                 "o.L3=max",
-                "zh4dcaI-57LdG7-cgIomE34BAAA",
+                "zh4dcaI-57LdG7-cAAABfhMmioA",
                 "{o.L3=" + Long.MAX_VALUE + ", o.r3=cat}",
                 "2022-01-01T01:00:00.000Z",
                 b -> {
@@ -329,24 +238,15 @@
         );
 
         // int
-        items.add(new TestCase("i1=1", "XsFI2R3LiMZSeUGKgIomE34BAAA", "{i1=1, r1=cat}", "2022-01-01T01:00:00.000Z", b -> {
->>>>>>> 52726892
+        items.add(new TestCase("i1=1", "XsFI2R3LiMZSeUGKAAABfhMmioA", "{i1=1, r1=cat}", "2022-01-01T01:00:00.000Z", b -> {
             b.field("@timestamp", "2022-01-01T01:00:00Z");
             b.field("r1", "cat");
             b.field("i1", 1);
         }));
-<<<<<<< HEAD
-        items.add(new TestCase("i1=min", "XsFI2fC7DMEVFaU9AAABfhMmioA", b -> {
-            b.field("@timestamp", "2022-01-01T01:00:00Z");
-            b.field("r1", "cat");
-            b.field("i1", Integer.MIN_VALUE);
-        }));
-        items.add(new TestCase("i2=1234", "XsFI2ZVte8HK90RJAAABfhMmioA", b -> {
-=======
         items.add(
             new TestCase(
                 "i1=min",
-                "XsFI2fC7DMEVFaU9gIomE34BAAA",
+                "XsFI2fC7DMEVFaU9AAABfhMmioA",
                 "{i1=" + Integer.MIN_VALUE + ", r1=cat}",
                 "2022-01-01T01:00:00.000Z",
                 b -> {
@@ -356,42 +256,15 @@
                 }
             )
         );
-        items.add(new TestCase("i2=1234", "XsFI2ZVte8HK90RJgIomE34BAAA", "{i2=1324, r1=cat}", "2022-01-01T01:00:00.000Z", b -> {
->>>>>>> 52726892
+        items.add(new TestCase("i2=1234", "XsFI2ZVte8HK90RJAAABfhMmioA", "{i2=1324, r1=cat}", "2022-01-01T01:00:00.000Z", b -> {
             b.field("@timestamp", "2022-01-01T01:00:00Z");
             b.field("r1", "cat");
             b.field("i2", 1324);
         }));
-<<<<<<< HEAD
-        items.add(new TestCase("o.i3=max", "zh4dcQy_QJRCqIx7AAABfhMmioA", b -> {
-            b.field("@timestamp", "2022-01-01T01:00:00Z");
-            b.startObject("o");
-            {
-                b.field("r3", "cat");
-                b.field("i3", Integer.MAX_VALUE);
-            }
-            b.endObject();
-        }).and(b -> {
-            b.field("@timestamp", "2022-01-01T01:00:00Z");
-            b.field("o.r3", "cat");
-            b.startObject("o").field("i3", Integer.MAX_VALUE).endObject();
-        }).and(b -> {
-            b.field("@timestamp", "2022-01-01T01:00:00Z");
-            b.startObject("o").field("r3", "cat").endObject();
-            b.field("o.i3", Integer.MAX_VALUE);
-        }).and(b -> {
-            b.field("@timestamp", "2022-01-01T01:00:00Z");
-            b.field("o.r3", "cat");
-            b.field("o.i3", Integer.MAX_VALUE);
-        }));
-
-        // short
-        items.add(new TestCase("s1=1", "XsFI2axCr11Q93m7AAABfhMmioA", b -> {
-=======
         items.add(
             new TestCase(
                 "o.i3=max",
-                "zh4dcQy_QJRCqIx7gIomE34BAAA",
+                "zh4dcQy_QJRCqIx7AAABfhMmioA",
                 "{o.i3=" + Integer.MAX_VALUE + ", o.r3=cat}",
                 "2022-01-01T01:00:00.000Z",
                 b -> {
@@ -419,63 +292,27 @@
         );
 
         // short
-        items.add(new TestCase("s1=1", "XsFI2axCr11Q93m7gIomE34BAAA", "{r1=cat, s1=1}", "2022-01-01T01:00:00.000Z", b -> {
->>>>>>> 52726892
+        items.add(new TestCase("s1=1", "XsFI2axCr11Q93m7AAABfhMmioA", "{r1=cat, s1=1}", "2022-01-01T01:00:00.000Z", b -> {
             b.field("@timestamp", "2022-01-01T01:00:00Z");
             b.field("r1", "cat");
             b.field("s1", 1);
         }));
-<<<<<<< HEAD
-        items.add(new TestCase("s1=min", "XsFI2Rbs9Ua9BH1wAAABfhMmioA", b -> {
-            b.field("@timestamp", "2022-01-01T01:00:00Z");
-            b.field("r1", "cat");
-            b.field("s1", Short.MIN_VALUE);
-        }));
-        items.add(new TestCase("s2=1234", "XsFI2SBKaLBqXMBYAAABfhMmioA", b -> {
-=======
-        items.add(
-            new TestCase("s1=min", "XsFI2Rbs9Ua9BH1wgIomE34BAAA", "{r1=cat, s1=" + Short.MIN_VALUE + "}", "2022-01-01T01:00:00.000Z", b -> {
+        items.add(
+            new TestCase("s1=min", "XsFI2Rbs9Ua9BH1wAAABfhMmioA", "{r1=cat, s1=" + Short.MIN_VALUE + "}", "2022-01-01T01:00:00.000Z", b -> {
                 b.field("@timestamp", "2022-01-01T01:00:00Z");
                 b.field("r1", "cat");
                 b.field("s1", Short.MIN_VALUE);
             })
         );
-        items.add(new TestCase("s2=1234", "XsFI2SBKaLBqXMBYgIomE34BAAA", "{r1=cat, s2=1234}", "2022-01-01T01:00:00.000Z", b -> {
->>>>>>> 52726892
+        items.add(new TestCase("s2=1234", "XsFI2SBKaLBqXMBYAAABfhMmioA", "{r1=cat, s2=1234}", "2022-01-01T01:00:00.000Z", b -> {
             b.field("@timestamp", "2022-01-01T01:00:00Z");
             b.field("r1", "cat");
             b.field("s2", 1234);
         }));
-<<<<<<< HEAD
-        items.add(new TestCase("o.s3=max", "zh4dcYIFo98LQWs4AAABfhMmioA", b -> {
-            b.field("@timestamp", "2022-01-01T01:00:00Z");
-            b.startObject("o");
-            {
-                b.field("r3", "cat");
-                b.field("s3", Short.MAX_VALUE);
-            }
-            b.endObject();
-        }).and(b -> {
-            b.field("@timestamp", "2022-01-01T01:00:00Z");
-            b.field("o.r3", "cat");
-            b.startObject("o").field("s3", Short.MAX_VALUE).endObject();
-        }).and(b -> {
-            b.field("@timestamp", "2022-01-01T01:00:00Z");
-            b.startObject("o").field("r3", "cat").endObject();
-            b.field("o.s3", Short.MAX_VALUE);
-        }).and(b -> {
-            b.field("@timestamp", "2022-01-01T01:00:00Z");
-            b.field("o.r3", "cat");
-            b.field("o.s3", Short.MAX_VALUE);
-        }));
-
-        // byte
-        items.add(new TestCase("b1=1", "XsFI2dDrcWaf3zDPAAABfhMmioA", b -> {
-=======
         items.add(
             new TestCase(
                 "o.s3=max",
-                "zh4dcYIFo98LQWs4gIomE34BAAA",
+                "zh4dcYIFo98LQWs4AAABfhMmioA",
                 "{o.r3=cat, o.s3=" + Short.MAX_VALUE + "}",
                 "2022-01-01T01:00:00.000Z",
                 b -> {
@@ -503,106 +340,27 @@
         );
 
         // byte
-        items.add(new TestCase("b1=1", "XsFI2dDrcWaf3zDPgIomE34BAAA", "{b1=1, r1=cat}", "2022-01-01T01:00:00.000Z", b -> {
->>>>>>> 52726892
+        items.add(new TestCase("b1=1", "XsFI2dDrcWaf3zDPAAABfhMmioA", "{b1=1, r1=cat}", "2022-01-01T01:00:00.000Z", b -> {
             b.field("@timestamp", "2022-01-01T01:00:00Z");
             b.field("r1", "cat");
             b.field("b1", 1);
         }));
-<<<<<<< HEAD
-        items.add(new TestCase("b1=min", "XsFI2cTzLrNqHtxnAAABfhMmioA", b -> {
-            b.field("@timestamp", "2022-01-01T01:00:00Z");
-            b.field("r1", "cat");
-            b.field("b1", Byte.MIN_VALUE);
-        }));
-        items.add(new TestCase("b2=12", "XsFI2Sb77VB9AswjAAABfhMmioA", b -> {
-=======
-        items.add(
-            new TestCase("b1=min", "XsFI2cTzLrNqHtxngIomE34BAAA", "{b1=" + Byte.MIN_VALUE + ", r1=cat}", "2022-01-01T01:00:00.000Z", b -> {
+        items.add(
+            new TestCase("b1=min", "XsFI2cTzLrNqHtxnAAABfhMmioA", "{b1=" + Byte.MIN_VALUE + ", r1=cat}", "2022-01-01T01:00:00.000Z", b -> {
                 b.field("@timestamp", "2022-01-01T01:00:00Z");
                 b.field("r1", "cat");
                 b.field("b1", Byte.MIN_VALUE);
             })
         );
-        items.add(new TestCase("b2=12", "XsFI2Sb77VB9AswjgIomE34BAAA", "{b2=12, r1=cat}", "2022-01-01T01:00:00.000Z", b -> {
->>>>>>> 52726892
+        items.add(new TestCase("b2=12", "XsFI2Sb77VB9AswjAAABfhMmioA", "{b2=12, r1=cat}", "2022-01-01T01:00:00.000Z", b -> {
             b.field("@timestamp", "2022-01-01T01:00:00Z");
             b.field("r1", "cat");
             b.field("b2", 12);
         }));
-<<<<<<< HEAD
-        items.add(new TestCase("o.s3=max", "zh4dcfFauKzj6lgxAAABfhMmioA", b -> {
-            b.field("@timestamp", "2022-01-01T01:00:00Z");
-            b.startObject("o");
-            {
-                b.field("r3", "cat");
-                b.field("b3", Byte.MAX_VALUE);
-            }
-            b.endObject();
-        }).and(b -> {
-            b.field("@timestamp", "2022-01-01T01:00:00Z");
-            b.field("o.r3", "cat");
-            b.startObject("o").field("b3", Byte.MAX_VALUE).endObject();
-        }).and(b -> {
-            b.field("@timestamp", "2022-01-01T01:00:00Z");
-            b.startObject("o").field("r3", "cat").endObject();
-            b.field("o.b3", Byte.MAX_VALUE);
-        }).and(b -> {
-            b.field("@timestamp", "2022-01-01T01:00:00Z");
-            b.field("o.r3", "cat");
-            b.field("o.b3", Byte.MAX_VALUE);
-        }));
-
-        // ip
-        items.add(new TestCase("ip1=192.168.0.1", "XsFI2dJ1cyrrjNa2AAABfhMmioA", b -> {
-            b.field("@timestamp", "2022-01-01T01:00:00Z");
-            b.field("r1", "cat");
-            b.field("ip1", "192.168.0.1");
-        }).and(b -> {
-            b.field("@timestamp", "2022-01-01T01:00:00Z");
-            b.field("r1", "cat");
-            b.field("ip1", "::ffff:c0a8:1");
-        }));
-        items.add(new TestCase("ip1=12.12.45.254", "XsFI2ZUAcRxOwhHKAAABfhMmioA", b -> {
-            b.field("@timestamp", "2022-01-01T01:00:00Z");
-            b.field("r1", "cat");
-            b.field("ip1", "12.12.45.254");
-        }).and(b -> {
-            b.field("@timestamp", "2022-01-01T01:00:00Z");
-            b.field("r1", "cat");
-            b.field("ip1", "::ffff:c0c:2dfe");
-        }));
-        items.add(new TestCase("ip2=FE80:CD00:0000:0CDE:1257:0000:211E:729C", "XsFI2XTGWAekP_oGAAABfhMmioA", b -> {
-            b.field("@timestamp", "2022-01-01T01:00:00Z");
-            b.field("r1", "cat");
-            b.field("ip2", "FE80:CD00:0000:0CDE:1257:0000:211E:729C");
-        }));
-        items.add(new TestCase("o.ip3=2001:db8:85a3:8d3:1319:8a2e:370:7348", "zh4dcU_FSGP9GuHjAAABfhMmioA", b -> {
-            b.field("@timestamp", "2022-01-01T01:00:00Z");
-            b.startObject("o");
-            {
-                b.field("r3", "cat");
-                b.field("ip3", "2001:db8:85a3:8d3:1319:8a2e:370:7348");
-            }
-            b.endObject();
-        }).and(b -> {
-            b.field("@timestamp", "2022-01-01T01:00:00Z");
-            b.field("o.r3", "cat");
-            b.startObject("o").field("ip3", "2001:db8:85a3:8d3:1319:8a2e:370:7348").endObject();
-        }).and(b -> {
-            b.field("@timestamp", "2022-01-01T01:00:00Z");
-            b.startObject("o").field("r3", "cat").endObject();
-            b.field("o.ip3", "2001:db8:85a3:8d3:1319:8a2e:370:7348");
-        }).and(b -> {
-            b.field("@timestamp", "2022-01-01T01:00:00Z");
-            b.field("o.r3", "cat");
-            b.field("o.ip3", "2001:db8:85a3:8d3:1319:8a2e:370:7348");
-        }));
-=======
         items.add(
             new TestCase(
                 "o.s3=max",
-                "zh4dcfFauKzj6lgxgIomE34BAAA",
+                "zh4dcfFauKzj6lgxAAABfhMmioA",
                 "{o.b3=" + Byte.MAX_VALUE + ", o.r3=cat}",
                 "2022-01-01T01:00:00.000Z",
                 b -> {
@@ -631,7 +389,7 @@
 
         // ip
         items.add(
-            new TestCase("ip1=192.168.0.1", "XsFI2dJ1cyrrjNa2gIomE34BAAA", "{ip1=192.168.0.1, r1=cat}", "2022-01-01T01:00:00.000Z", b -> {
+            new TestCase("ip1=192.168.0.1", "XsFI2dJ1cyrrjNa2AAABfhMmioA", "{ip1=192.168.0.1, r1=cat}", "2022-01-01T01:00:00.000Z", b -> {
                 b.field("@timestamp", "2022-01-01T01:00:00Z");
                 b.field("r1", "cat");
                 b.field("ip1", "192.168.0.1");
@@ -642,7 +400,7 @@
             })
         );
         items.add(
-            new TestCase("ip1=12.12.45.254", "XsFI2ZUAcRxOwhHKgIomE34BAAA", "{ip1=12.12.45.254, r1=cat}", "2022-01-01T01:00:00.000Z", b -> {
+            new TestCase("ip1=12.12.45.254", "XsFI2ZUAcRxOwhHKAAABfhMmioA", "{ip1=12.12.45.254, r1=cat}", "2022-01-01T01:00:00.000Z", b -> {
                 b.field("@timestamp", "2022-01-01T01:00:00Z");
                 b.field("r1", "cat");
                 b.field("ip1", "12.12.45.254");
@@ -655,7 +413,7 @@
         items.add(
             new TestCase(
                 "ip2=FE80:CD00:0000:0CDE:1257:0000:211E:729C",
-                "XsFI2XTGWAekP_oGgIomE34BAAA",
+                "XsFI2XTGWAekP_oGAAABfhMmioA",
                 "{ip2=fe80:cd00:0:cde:1257:0:211e:729c, r1=cat}",
                 "2022-01-01T01:00:00.000Z",
                 b -> {
@@ -668,7 +426,7 @@
         items.add(
             new TestCase(
                 "o.ip3=2001:db8:85a3:8d3:1319:8a2e:370:7348",
-                "zh4dcU_FSGP9GuHjgIomE34BAAA",
+                "zh4dcU_FSGP9GuHjAAABfhMmioA",
                 "{o.ip3=2001:db8:85a3:8d3:1319:8a2e:370:7348, o.r3=cat}",
                 "2022-01-01T01:00:00.000Z",
                 b -> {
@@ -699,7 +457,7 @@
         items.add(
             new TestCase(
                 "huge",
-                "WZKJR1Fi00B8Afr-gIomE34BAAA",
+                "WZKJR1Fi00B8Afr-AAABfhMmioA",
                 "{k1=" + huge + ", k2=" + huge.substring(0, 191) + "...}",
                 "2022-01-01T01:00:00.000Z",
                 b -> {
@@ -710,7 +468,6 @@
                 }
             )
         );
->>>>>>> 52726892
 
         return items.stream().map(td -> new Object[] { td }).toList();
     }
