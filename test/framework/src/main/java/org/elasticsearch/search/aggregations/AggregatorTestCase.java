/*
 * Licensed to Elasticsearch under one or more contributor
 * license agreements. See the NOTICE file distributed with
 * this work for additional information regarding copyright
 * ownership. Elasticsearch licenses this file to you under
 * the Apache License, Version 2.0 (the "License"); you may
 * not use this file except in compliance with the License.
 * You may obtain a copy of the License at
 *
 *    http://www.apache.org/licenses/LICENSE-2.0
 *
 * Unless required by applicable law or agreed to in writing,
 * software distributed under the License is distributed on an
 * "AS IS" BASIS, WITHOUT WARRANTIES OR CONDITIONS OF ANY
 * KIND, either express or implied.  See the License for the
 * specific language governing permissions and limitations
 * under the License.
 */
package org.elasticsearch.search.aggregations;

import org.apache.lucene.analysis.standard.StandardAnalyzer;
import org.apache.lucene.document.BinaryDocValuesField;
import org.apache.lucene.document.Document;
import org.apache.lucene.document.HalfFloatPoint;
import org.apache.lucene.document.InetAddressPoint;
import org.apache.lucene.document.LatLonDocValuesField;
import org.apache.lucene.document.SortedNumericDocValuesField;
import org.apache.lucene.document.SortedSetDocValuesField;
import org.apache.lucene.document.StoredField;
import org.apache.lucene.index.AssertingDirectoryReader;
import org.apache.lucene.index.CompositeReaderContext;
import org.apache.lucene.index.DirectoryReader;
import org.apache.lucene.index.IndexReader;
import org.apache.lucene.index.IndexReaderContext;
import org.apache.lucene.index.LeafReaderContext;
import org.apache.lucene.index.RandomIndexWriter;
import org.apache.lucene.search.AssertingIndexSearcher;
import org.apache.lucene.search.Collector;
import org.apache.lucene.search.IndexSearcher;
import org.apache.lucene.search.MatchAllDocsQuery;
import org.apache.lucene.search.Query;
import org.apache.lucene.search.QueryCache;
import org.apache.lucene.search.QueryCachingPolicy;
import org.apache.lucene.search.ScoreMode;
import org.apache.lucene.search.Weight;
import org.apache.lucene.store.Directory;
import org.apache.lucene.util.Accountable;
import org.apache.lucene.util.BytesRef;
import org.apache.lucene.util.NumericUtils;
import org.elasticsearch.Version;
import org.elasticsearch.cluster.metadata.IndexMetadata;
import org.elasticsearch.common.CheckedBiConsumer;
import org.elasticsearch.common.CheckedConsumer;
import org.elasticsearch.common.TriFunction;
import org.elasticsearch.common.breaker.CircuitBreaker;
import org.elasticsearch.common.io.stream.NamedWriteableRegistry;
import org.elasticsearch.common.io.stream.StreamOutput;
import org.elasticsearch.common.lease.Releasable;
import org.elasticsearch.common.lease.Releasables;
import org.elasticsearch.common.lucene.index.ElasticsearchDirectoryReader;
import org.elasticsearch.common.network.NetworkAddress;
import org.elasticsearch.common.settings.Settings;
import org.elasticsearch.common.util.MockBigArrays;
import org.elasticsearch.common.util.MockPageCacheRecycler;
import org.elasticsearch.common.xcontent.ContextParser;
import org.elasticsearch.common.xcontent.XContentBuilder;
import org.elasticsearch.index.Index;
import org.elasticsearch.index.IndexSettings;
import org.elasticsearch.index.analysis.AnalysisRegistry;
import org.elasticsearch.index.analysis.AnalyzerScope;
import org.elasticsearch.index.analysis.IndexAnalyzers;
import org.elasticsearch.index.analysis.NamedAnalyzer;
import org.elasticsearch.index.cache.bitset.BitsetFilterCache;
import org.elasticsearch.index.cache.query.DisabledQueryCache;
import org.elasticsearch.index.fielddata.IndexFieldData;
import org.elasticsearch.index.fielddata.IndexFieldDataCache;
import org.elasticsearch.index.mapper.BinaryFieldMapper;
import org.elasticsearch.index.mapper.CompletionFieldMapper;
import org.elasticsearch.index.mapper.ContentPath;
import org.elasticsearch.index.mapper.DateFieldMapper;
import org.elasticsearch.index.mapper.FieldAliasMapper;
import org.elasticsearch.index.mapper.FieldMapper;
import org.elasticsearch.index.mapper.GeoPointFieldMapper;
import org.elasticsearch.index.mapper.GeoShapeFieldMapper;
import org.elasticsearch.index.mapper.KeywordFieldMapper;
import org.elasticsearch.index.mapper.MappedFieldType;
import org.elasticsearch.index.mapper.Mapper;
import org.elasticsearch.index.mapper.MapperService;
import org.elasticsearch.index.mapper.Mapping;
import org.elasticsearch.index.mapper.MappingLookup;
import org.elasticsearch.index.mapper.MockFieldMapper;
import org.elasticsearch.index.mapper.NumberFieldMapper;
import org.elasticsearch.index.mapper.ObjectMapper;
import org.elasticsearch.index.mapper.RangeFieldMapper;
import org.elasticsearch.index.mapper.RangeType;
import org.elasticsearch.index.mapper.TextFieldMapper;
import org.elasticsearch.index.query.QueryRewriteContext;
import org.elasticsearch.index.query.QueryShardContext;
import org.elasticsearch.index.query.Rewriteable;
import org.elasticsearch.index.shard.IndexShard;
import org.elasticsearch.index.shard.ShardId;
import org.elasticsearch.indices.IndicesModule;
import org.elasticsearch.indices.breaker.CircuitBreakerService;
import org.elasticsearch.indices.breaker.NoneCircuitBreakerService;
import org.elasticsearch.indices.mapper.MapperRegistry;
import org.elasticsearch.plugins.SearchPlugin;
import org.elasticsearch.script.ScriptService;
import org.elasticsearch.search.NestedDocuments;
import org.elasticsearch.search.SearchModule;
import org.elasticsearch.search.aggregations.AggregatorFactories.Builder;
import org.elasticsearch.search.aggregations.MultiBucketConsumerService.MultiBucketConsumer;
import org.elasticsearch.search.aggregations.bucket.nested.NestedAggregationBuilder;
import org.elasticsearch.search.aggregations.metrics.MetricsAggregator;
import org.elasticsearch.search.aggregations.pipeline.PipelineAggregator;
import org.elasticsearch.search.aggregations.pipeline.PipelineAggregator.PipelineTree;
import org.elasticsearch.search.aggregations.support.AggregationContext;
import org.elasticsearch.search.aggregations.support.AggregationContext.ProductionAggregationContext;
import org.elasticsearch.search.aggregations.support.CoreValuesSourceType;
import org.elasticsearch.search.aggregations.support.ValuesSourceRegistry;
import org.elasticsearch.search.aggregations.support.ValuesSourceType;
import org.elasticsearch.search.fetch.FetchPhase;
import org.elasticsearch.search.fetch.subphase.FetchDocValuesPhase;
import org.elasticsearch.search.fetch.subphase.FetchSourcePhase;
import org.elasticsearch.search.internal.ContextIndexSearcher;
import org.elasticsearch.search.internal.SearchContext;
import org.elasticsearch.search.internal.SubSearchContext;
import org.elasticsearch.search.lookup.SearchLookup;
import org.elasticsearch.test.ESTestCase;
import org.elasticsearch.test.InternalAggregationTestCase;
import org.junit.After;
import org.junit.Before;

import java.io.IOException;
import java.net.InetAddress;
import java.util.ArrayList;
import java.util.Arrays;
import java.util.Collections;
import java.util.HashMap;
import java.util.List;
import java.util.Map;
import java.util.function.Consumer;
import java.util.function.Supplier;

import static java.util.Collections.emptyMap;
import static java.util.Collections.singletonList;
import static java.util.stream.Collectors.toList;
import static org.elasticsearch.test.InternalAggregationTestCase.DEFAULT_MAX_BUCKETS;
import static org.hamcrest.Matchers.equalTo;
import static org.hamcrest.Matchers.instanceOf;
import static org.mockito.Mockito.mock;
import static org.mockito.Mockito.when;

/**
 * Base class for testing {@link Aggregator} implementations.
 * Provides helpers for constructing and searching an {@link Aggregator} implementation based on a provided
 * {@link AggregationBuilder} instance.
 */
public abstract class AggregatorTestCase extends ESTestCase {
    private List<AggregationContext> releasables = new ArrayList<>();
    protected ValuesSourceRegistry valuesSourceRegistry;

    // A list of field types that should not be tested, or are not currently supported
    private static final List<String> TYPE_TEST_BLACKLIST = List.of(
        ObjectMapper.CONTENT_TYPE, // Cannot aggregate objects
        GeoShapeFieldMapper.CONTENT_TYPE, // Cannot aggregate geoshapes (yet)

        ObjectMapper.NESTED_CONTENT_TYPE, // TODO support for nested
        CompletionFieldMapper.CONTENT_TYPE, // TODO support completion
        FieldAliasMapper.CONTENT_TYPE // TODO support alias
    );

    @Before
    public void initValuesSourceRegistry() {
        List<SearchPlugin> plugins = new ArrayList<>(getSearchPlugins());
        plugins.add(new AggCardinalityPlugin());
        SearchModule searchModule = new SearchModule(Settings.EMPTY, plugins);
        valuesSourceRegistry = searchModule.getValuesSourceRegistry();
    }

    /**
     * Test cases should override this if they have plugins that need to be loaded, e.g. the plugins their aggregators are in.
     */
    protected List<SearchPlugin> getSearchPlugins() {
        return List.of();
    }

    protected <A extends Aggregator> A createAggregator(AggregationBuilder aggregationBuilder,
                                                        IndexSearcher searcher,
                                                        MappedFieldType... fieldTypes) throws IOException {
        return createAggregator(aggregationBuilder, createAggregationContext(searcher, null, fieldTypes));
    }

    protected <A extends Aggregator> A createAggregator(AggregationBuilder builder, AggregationContext context) throws IOException {
        QueryRewriteContext rewriteContext = new QueryRewriteContext(
            xContentRegistry(),
            new NamedWriteableRegistry(List.of()),
            null,
            context::nowInMillis
        );
        @SuppressWarnings("unchecked")
        A aggregator = (A) Rewriteable.rewrite(builder, rewriteContext, true).build(context, null).create(null, CardinalityUpperBound.ONE);
        return aggregator;
    }

    /**
     * Create a {@linkplain AggregationContext} for testing an {@link Aggregator}.
     * While {@linkplain AggregationContext} is {@link Releasable} the caller is
     * not responsible for releasing it. Instead, it is released automatically in
     * in {@link #cleanupReleasables()}.
     */
    protected AggregationContext createAggregationContext(
        IndexSearcher indexSearcher,
        Query query,
        MappedFieldType... fieldTypes
    ) throws IOException {
        return createAggregationContext(
            indexSearcher,
            createIndexSettings(),
            query,
            new NoneCircuitBreakerService(),
            AggregationBuilder.DEFAULT_PREALLOCATION * 5, // We don't know how many bytes to preallocate so we grab a hand full
            DEFAULT_MAX_BUCKETS,
            fieldTypes
        );
    }

    /**
     * Create a {@linkplain AggregationContext} for testing an {@link Aggregator}.
     * While {@linkplain AggregationContext} is {@link Releasable} the caller is
     * not responsible for releasing it. Instead, it is released automatically in
     * in {@link #cleanupReleasables()}.
     */
    protected AggregationContext createAggregationContext(IndexSearcher indexSearcher,
                                                IndexSettings indexSettings,
                                                Query query,
                                                CircuitBreakerService breakerService,
                                                long bytesToPreallocate,
                                                int maxBucket,
                                                MappedFieldType... fieldTypes) throws IOException {
<<<<<<< HEAD
=======
        /*
         * Always use the circuit breaking big arrays instance so that the CircuitBreakerService
         * we're passed gets a chance to break.
         */
        BigArrays bigArrays = new MockBigArrays(new MockPageCacheRecycler(Settings.EMPTY), breakerService).withCircuitBreaking();
>>>>>>> 9099daef
        MappingLookup mappingLookup = new MappingLookup(
            Mapping.EMPTY,
            Arrays.stream(fieldTypes).map(this::buildMockFieldMapper).collect(toList()),
            objectMappers(),
            // Alias all fields to <name>-alias to test aliases
            Arrays.stream(fieldTypes)
                .map(ft -> new FieldAliasMapper(ft.name() + "-alias", ft.name() + "-alias", ft.name()))
                .collect(toList()),
            null,
            null,
            null
        );

        TriFunction<MappedFieldType, String, Supplier<SearchLookup>, IndexFieldData<?>> fieldDataBuilder = (
            fieldType,
            s,
            searchLookup) -> fieldType.fielddataBuilder(indexSettings.getIndex().getName(), searchLookup)
                .build(new IndexFieldDataCache.None(), breakerService);
        BitsetFilterCache bitsetFilterCache = new BitsetFilterCache(indexSettings, new BitsetFilterCache.Listener() {
            @Override
            public void onRemoval(ShardId shardId, Accountable accountable) {}

            @Override
            public void onCache(ShardId shardId, Accountable accountable) {}
        });
        QueryShardContext queryShardContext = new QueryShardContext(
            0,
            -1,
            indexSettings,
            bitsetFilterCache,
            fieldDataBuilder,
            null,
            mappingLookup,
            null,
            getMockScriptService(),
            xContentRegistry(),
            writableRegistry(),
            null,
            indexSearcher,
            System::currentTimeMillis,
            null,
            null,
            () -> true,
            valuesSourceRegistry,
            emptyMap()
        );

        MultiBucketConsumer consumer = new MultiBucketConsumer(maxBucket, breakerService.getBreaker(CircuitBreaker.REQUEST));
        AggregationContext context = new ProductionAggregationContext(
            queryShardContext,
            new MockBigArrays(new MockPageCacheRecycler(Settings.EMPTY), breakerService),
            bytesToPreallocate,
            () -> query,
            null,
            consumer,
            () -> buildSubSearchContext(indexSettings, queryShardContext, bitsetFilterCache),
            bitsetFilterCache,
            randomInt(),
            () -> 0L,
            () -> false
        );
        releasables.add(context);
        return context;
    }

    /**
     * Build a {@link FieldMapper} to create the {@link MappingLookup} used for the aggs.
     * {@code protected} so subclasses can have it.
     */
    protected FieldMapper buildMockFieldMapper(MappedFieldType ft) {
        return new MockFieldMapper(ft);
    }

    /**
     * {@link ObjectMapper}s to add to the lookup. By default we don't need
     * any {@link ObjectMapper}s but testing nested objects will require adding some.
     */
    protected List<ObjectMapper> objectMappers() {
        return List.of();
    }

    /**
     * Build a {@link SubSearchContext}s to power {@code top_hits}.
     */
    private SubSearchContext buildSubSearchContext(
        IndexSettings indexSettings,
        QueryShardContext queryShardContext,
        BitsetFilterCache bitsetFilterCache
    ) {
        SearchContext ctx = mock(SearchContext.class);
        QueryCache queryCache = new DisabledQueryCache(indexSettings);
        QueryCachingPolicy queryCachingPolicy = new QueryCachingPolicy() {
            @Override
            public void onUse(Query query) {
            }

            @Override
            public boolean shouldCache(Query query) {
                // never cache a query
                return false;
            }
        };
        try {
            when(ctx.searcher()).thenReturn(
                new ContextIndexSearcher(
                    queryShardContext.searcher().getIndexReader(),
                    queryShardContext.searcher().getSimilarity(),
                    queryCache,
                    queryCachingPolicy,
                    false
                )
            );
        } catch (IOException e) {
            throw new RuntimeException(e);
        }
        when(ctx.fetchPhase()).thenReturn(new FetchPhase(Arrays.asList(new FetchSourcePhase(), new FetchDocValuesPhase())));
        when(ctx.getQueryShardContext()).thenReturn(queryShardContext);
        IndexShard indexShard = mock(IndexShard.class);
        when(indexShard.shardId()).thenReturn(new ShardId("test", "test", 0));
        when(ctx.indexShard()).thenReturn(indexShard);
        MapperService mapperService = mock(MapperService.class);
        when(mapperService.hasNested()).thenReturn(false);
        NestedDocuments nested = new NestedDocuments(mapperService, bitsetFilterCache::getBitSetProducer);
        when(ctx.getNestedDocuments()).thenReturn(nested);
        return new SubSearchContext(ctx);
    }

    protected IndexSettings createIndexSettings() {
        return new IndexSettings(
                IndexMetadata.builder("_index").settings(Settings.builder().put(IndexMetadata.SETTING_VERSION_CREATED, Version.CURRENT))
                        .numberOfShards(1)
                        .numberOfReplicas(0)
                        .creationDate(System.currentTimeMillis())
                        .build(),
                Settings.EMPTY
        );
    }

    /**
     * Sub-tests that need scripting can override this method to provide a script service and pre-baked scripts
     */
    protected ScriptService getMockScriptService() {
        return null;
    }

    protected <A extends InternalAggregation, C extends Aggregator> A searchAndReduce(IndexSearcher searcher,
                                                                                      Query query,
                                                                                      AggregationBuilder builder,
                                                                                      MappedFieldType... fieldTypes) throws IOException {
        return searchAndReduce(createIndexSettings(), searcher, query, builder, DEFAULT_MAX_BUCKETS, fieldTypes);
    }

    protected <A extends InternalAggregation, C extends Aggregator> A searchAndReduce(IndexSettings indexSettings,
                                                                                      IndexSearcher searcher,
                                                                                      Query query,
                                                                                      AggregationBuilder builder,
                                                                                      MappedFieldType... fieldTypes) throws IOException {
        return searchAndReduce(indexSettings, searcher, query, builder, DEFAULT_MAX_BUCKETS, fieldTypes);
    }

    protected <A extends InternalAggregation, C extends Aggregator> A searchAndReduce(IndexSearcher searcher,
                                                                                      Query query,
                                                                                      AggregationBuilder builder,
                                                                                      int maxBucket,
                                                                                      MappedFieldType... fieldTypes) throws IOException {
        return searchAndReduce(createIndexSettings(), searcher, query, builder, maxBucket, fieldTypes);
    }

    /**
     * Collects all documents that match the provided query {@link Query} and
     * returns the reduced {@link InternalAggregation}.
     * <p>
     * Half the time it aggregates each leaf individually and reduces all
     * results together. The other half the time it aggregates across the entire
     * index at once and runs a final reduction on the single resulting agg.
     */
    protected <A extends InternalAggregation, C extends Aggregator> A searchAndReduce(IndexSettings indexSettings,
                                                                                      IndexSearcher searcher,
                                                                                      Query query,
                                                                                      AggregationBuilder builder,
                                                                                      int maxBucket,
                                                                                      MappedFieldType... fieldTypes) throws IOException {
        final IndexReaderContext ctx = searcher.getTopReaderContext();
        final PipelineTree pipelines = builder.buildPipelineTree();
        List<InternalAggregation> aggs = new ArrayList<>();
        Query rewritten = searcher.rewrite(query);
        CircuitBreakerService breakerService = new NoneCircuitBreakerService();
        AggregationContext context = createAggregationContext(
            searcher,
            indexSettings,
            query,
            breakerService,
            builder.bytesToPreallocate(),
            maxBucket,
            fieldTypes
        );
        C root = createAggregator(builder, context);

        if (randomBoolean() && searcher.getIndexReader().leaves().size() > 0) {
            assertThat(ctx, instanceOf(CompositeReaderContext.class));
            final CompositeReaderContext compCTX = (CompositeReaderContext) ctx;
            final int size = compCTX.leaves().size();
            final ShardSearcher[] subSearchers = new ShardSearcher[size];
            for (int searcherIDX = 0; searcherIDX < subSearchers.length; searcherIDX++) {
                final LeafReaderContext leave = compCTX.leaves().get(searcherIDX);
                subSearchers[searcherIDX] = new ShardSearcher(leave, compCTX);
            }
            for (ShardSearcher subSearcher : subSearchers) {
                C a = createAggregator(builder, context);
                a.preCollection();
                Weight weight = subSearcher.createWeight(rewritten, ScoreMode.COMPLETE, 1f);
                subSearcher.search(weight, a);
                aggs.add(a.buildTopLevel());
            }
        } else {
            root.preCollection();
            searcher.search(rewritten, root);
            aggs.add(root.buildTopLevel());
        }

        if (randomBoolean() && aggs.size() > 1) {
            // sometimes do an incremental reduce
            int toReduceSize = aggs.size();
            Collections.shuffle(aggs, random());
            int r = randomIntBetween(1, toReduceSize);
            List<InternalAggregation> toReduce = aggs.subList(0, r);
            InternalAggregation.ReduceContext reduceContext = InternalAggregation.ReduceContext.forPartialReduction(
                context.bigArrays(), getMockScriptService(), () -> PipelineAggregator.PipelineTree.EMPTY);
            A reduced = (A) aggs.get(0).reduce(toReduce, reduceContext);
            aggs = new ArrayList<>(aggs.subList(r, toReduceSize));
            aggs.add(reduced);
        }

        // now do the final reduce
        MultiBucketConsumer reduceBucketConsumer = new MultiBucketConsumer(maxBucket,
            new NoneCircuitBreakerService().getBreaker(CircuitBreaker.REQUEST));
        InternalAggregation.ReduceContext reduceContext = InternalAggregation.ReduceContext.forFinalReduction(
            context.bigArrays(), getMockScriptService(), reduceBucketConsumer, pipelines);

        @SuppressWarnings("unchecked")
        A internalAgg = (A) aggs.get(0).reduce(aggs, reduceContext);

        // materialize any parent pipelines
        internalAgg = (A) internalAgg.reducePipelines(internalAgg, reduceContext, pipelines);

        // materialize any sibling pipelines at top level
        for (PipelineAggregator pipelineAggregator : pipelines.aggregators()) {
            internalAgg = (A) pipelineAggregator.reduce(internalAgg, reduceContext);
        }
        doAssertReducedMultiBucketConsumer(internalAgg, reduceBucketConsumer);
        return internalAgg;
    }

    protected void doAssertReducedMultiBucketConsumer(Aggregation agg, MultiBucketConsumerService.MultiBucketConsumer bucketConsumer) {
        InternalAggregationTestCase.assertMultiBucketConsumer(agg, bucketConsumer);
    }

    protected <T extends AggregationBuilder, V extends InternalAggregation> void testCase(
        T aggregationBuilder,
        Query query,
        CheckedConsumer<RandomIndexWriter, IOException> buildIndex,
        Consumer<V> verify,
        MappedFieldType... fieldTypes) throws IOException {
        try (Directory directory = newDirectory()) {
            RandomIndexWriter indexWriter = new RandomIndexWriter(random(), directory);
            buildIndex.accept(indexWriter);
            indexWriter.close();

            try (DirectoryReader unwrapped = DirectoryReader.open(directory);
                    IndexReader indexReader = wrapDirectoryReader(unwrapped)) {
                IndexSearcher indexSearcher = newIndexSearcher(indexReader);

                V agg = searchAndReduce(indexSearcher, query, aggregationBuilder, fieldTypes);
                verify.accept(agg);
            }
        }
    }

    protected void withAggregator(
        AggregationBuilder aggregationBuilder,
        Query query,
        CheckedConsumer<RandomIndexWriter, IOException> buildIndex,
        CheckedBiConsumer<IndexSearcher, Aggregator, IOException> verify,
        MappedFieldType... fieldTypes
    ) throws IOException {
        try (Directory directory = newDirectory()) {
            RandomIndexWriter indexWriter = new RandomIndexWriter(random(), directory);
            buildIndex.accept(indexWriter);
            indexWriter.close();

            try (DirectoryReader unwrapped = DirectoryReader.open(directory); IndexReader indexReader = wrapDirectoryReader(unwrapped)) {
                IndexSearcher searcher = newIndexSearcher(indexReader);
                AggregationContext context = createAggregationContext(searcher, query, fieldTypes);
                verify.accept(searcher, createAggregator(aggregationBuilder, context));
            }
        }
    }

    /**
     * Override to wrap the {@linkplain DirectoryReader} for aggs like
     * {@link NestedAggregationBuilder}.
     */
    protected IndexReader wrapDirectoryReader(DirectoryReader reader) throws IOException {
        return reader;
    }

    private static class ShardSearcher extends IndexSearcher {
        private final List<LeafReaderContext> ctx;

        ShardSearcher(LeafReaderContext ctx, IndexReaderContext parent) {
            super(parent);
            this.ctx = Collections.singletonList(ctx);
        }

        public void search(Weight weight, Collector collector) throws IOException {
            search(ctx, weight, collector);
        }

        @Override
        public String toString() {
            return "ShardSearcher(" + ctx.get(0) + ")";
        }
    }

    protected static DirectoryReader wrapInMockESDirectoryReader(DirectoryReader directoryReader) throws IOException {
        return ElasticsearchDirectoryReader.wrap(directoryReader, new ShardId(new Index("_index", "_na_"), 0));
    }

    /**
     * Added to randomly run with more assertions on the index searcher level,
     * like {@link org.apache.lucene.util.LuceneTestCase#newSearcher(IndexReader)}, which can't be used because it also
     * wraps in the IndexSearcher's IndexReader with other implementations that we can't handle. (e.g. ParallelCompositeReader)
     */
    protected static IndexSearcher newIndexSearcher(IndexReader indexReader) {
        if (randomBoolean()) {
            // this executes basic query checks and asserts that weights are normalized only once etc.
            return new AssertingIndexSearcher(random(), indexReader);
        } else {
            return new IndexSearcher(indexReader);
        }
    }

    /**
     * Added to randomly run with more assertions on the index reader level,
     * like {@link org.apache.lucene.util.LuceneTestCase#wrapReader(IndexReader)}, which can't be used because it also
     * wraps in the IndexReader with other implementations that we can't handle. (e.g. ParallelCompositeReader)
     */
    protected static IndexReader maybeWrapReaderEs(DirectoryReader reader) throws IOException {
        if (randomBoolean()) {
            return new AssertingDirectoryReader(reader);
        } else {
            return reader;
        }
    }

    /**
     * Implementors should return a list of {@link ValuesSourceType} that the aggregator supports.
     * This is used to test the matrix of supported/unsupported field types against the aggregator
     * and verify it works (or doesn't) as expected.
     *
     * If this method is implemented, {@link AggregatorTestCase#createAggBuilderForTypeTest(MappedFieldType, String)}
     * should be implemented as well.
     *
     * @return list of supported ValuesSourceTypes
     */
    protected List<ValuesSourceType> getSupportedValuesSourceTypes() {
        // If aggs don't override this method, an empty list allows the test to be skipped.
        // Once all aggs implement this method we should make it abstract and not allow skipping.
        return Collections.emptyList();
    }

    /**
     * This method is invoked each time a field type is tested in {@link AggregatorTestCase#testSupportedFieldTypes()}.
     * The field type and name are provided, and the implementor is expected to return an AggBuilder accordingly.
     * The AggBuilder should be returned even if the aggregation does not support the field type, because
     * the test will check if an exception is thrown in that case.
     *
     * The list of supported types are provided by {@link AggregatorTestCase#getSupportedValuesSourceTypes()},
     * which must also be implemented.
     *
     * @param fieldType the type of the field that will be tested
     * @param fieldName the name of the field that will be test
     * @return an aggregation builder to test against the field
     */
    protected AggregationBuilder createAggBuilderForTypeTest(MappedFieldType fieldType, String fieldName) {
        throw new UnsupportedOperationException("If getSupportedValuesSourceTypes() is implemented, " +
            "createAggBuilderForTypeTest() must be implemented as well.");
    }

    /**
     * A method that allows implementors to specifically blacklist particular field types (based on their content_name).
     * This is needed in some areas where the ValuesSourceType is not granular enough, for example integer values
     * vs floating points, or `keyword` bytes vs `binary` bytes (which are not searchable)
     *
     * This is a blacklist instead of a whitelist because there are vastly more field types than ValuesSourceTypes,
     * and it's expected that these unsupported cases are exceptional rather than common
     */
    protected List<String> unsupportedMappedFieldTypes() {
        return Collections.emptyList();
    }

    /**
     * This test will validate that an aggregator succeeds or fails to run against all the field types
     * that are registered in {@link IndicesModule} (e.g. all the core field types).  An aggregator
     * is provided by the implementor class, and it is executed against each field type in turn.  If
     * an exception is thrown when the field is supported, that will fail the test.  Similarly, if
     * an exception _is not_ thrown when a field is unsupported, that will also fail the test.
     *
     * Exception types/messages are not currently checked, just presence/absence of an exception.
     */
    public void testSupportedFieldTypes() throws IOException {
        MapperRegistry mapperRegistry = new IndicesModule(Collections.emptyList()).getMapperRegistry();
        String fieldName = "typeTestFieldName";
        List<ValuesSourceType> supportedVSTypes = getSupportedValuesSourceTypes();
        List<String> unsupportedMappedFieldTypes = unsupportedMappedFieldTypes();

        if (supportedVSTypes.isEmpty()) {
            // If the test says it doesn't support any VStypes, it has not been converted yet so skip
            return;
        }

        for (Map.Entry<String, Mapper.TypeParser> mappedType : mapperRegistry.getMapperParsers().entrySet()) {

            // Some field types should not be tested, or require more work and are not ready yet
            if (TYPE_TEST_BLACKLIST.contains(mappedType.getKey())) {
                continue;
            }

            Map<String, Object> source = new HashMap<>();
            source.put("type", mappedType.getKey());

            // Text is the only field that doesn't support DVs, instead FD
            if (mappedType.getKey().equals(TextFieldMapper.CONTENT_TYPE) == false) {
                source.put("doc_values", "true");
            }

            Mapper.Builder builder = mappedType.getValue().parse(fieldName, source, new MockParserContext());
            FieldMapper mapper = (FieldMapper) builder.build(new ContentPath());

            MappedFieldType fieldType = mapper.fieldType();

            // Non-aggregatable fields are not testable (they will throw an error on all aggs anyway), so skip
            if (fieldType.isAggregatable() == false) {
                continue;
            }

            try (Directory directory = newDirectory()) {
                RandomIndexWriter indexWriter = new RandomIndexWriter(random(), directory);
                writeTestDoc(fieldType, fieldName, indexWriter);
                indexWriter.close();

                try (IndexReader indexReader = DirectoryReader.open(directory)) {
                    IndexSearcher indexSearcher = newIndexSearcher(indexReader);
                    AggregationBuilder aggregationBuilder = createAggBuilderForTypeTest(fieldType, fieldName);

                    ValuesSourceType vst = fieldToVST(fieldType);
                    // TODO in the future we can make this more explicit with expectThrows(), when the exceptions are standardized
                    AssertionError failure = null;
                    try {
                        searchAndReduce(indexSearcher, new MatchAllDocsQuery(), aggregationBuilder, fieldType);
                        if (supportedVSTypes.contains(vst) == false || unsupportedMappedFieldTypes.contains(fieldType.typeName())) {
                            failure = new AssertionError("Aggregator [" + aggregationBuilder.getType() + "] should not support field type ["
                                + fieldType.typeName() + "] but executing against the field did not throw an exception");
                        }
                    } catch (Exception | AssertionError e) {
                        if (supportedVSTypes.contains(vst) && unsupportedMappedFieldTypes.contains(fieldType.typeName()) == false) {
                            failure = new AssertionError("Aggregator [" + aggregationBuilder.getType() + "] supports field type ["
                                + fieldType.typeName() + "] but executing against the field threw an exception: [" + e.getMessage() + "]",
                                e);
                        }
                    }
                    if (failure != null) {
                        throw failure;
                    }
                }
            }
        }
    }

    private ValuesSourceType fieldToVST(MappedFieldType fieldType) {
        return fieldType.fielddataBuilder("", () -> {
            throw new UnsupportedOperationException();
        }).build(null, null).getValuesSourceType();
    }

    /**
     * Helper method to write a single document with a single value specific to the requested fieldType.
     *
     * Throws an exception if it encounters an unknown field type, to prevent new ones from sneaking in without
     * being tested.
     */
    private void writeTestDoc(MappedFieldType fieldType, String fieldName, RandomIndexWriter iw) throws IOException {

        String typeName = fieldType.typeName();
        ValuesSourceType vst = fieldToVST(fieldType);
        Document doc = new Document();
        String json;

        if (vst.equals(CoreValuesSourceType.NUMERIC)) {
            long v;
            if (typeName.equals(NumberFieldMapper.NumberType.DOUBLE.typeName())) {
                double d = Math.abs(randomDouble());
                v = NumericUtils.doubleToSortableLong(d);
                json = "{ \"" + fieldName + "\" : \"" + d + "\" }";
            } else if (typeName.equals(NumberFieldMapper.NumberType.FLOAT.typeName())) {
                float f = Math.abs(randomFloat());
                v = NumericUtils.floatToSortableInt(f);
                json = "{ \"" + fieldName + "\" : \"" + f + "\" }";
            } else if (typeName.equals(NumberFieldMapper.NumberType.HALF_FLOAT.typeName())) {
                // Generate a random float that respects the limits of half float
                float f = Math.abs((randomFloat() * 2 - 1) * 65504);
                v = HalfFloatPoint.halfFloatToSortableShort(f);
                json = "{ \"" + fieldName + "\" : \"" + f + "\" }";
            } else {
                // smallest numeric is a byte so we select the smallest
               v = Math.abs(randomByte());
               json = "{ \"" + fieldName + "\" : \"" + v + "\" }";
            }
            doc.add(new SortedNumericDocValuesField(fieldName, v));

        } else if (vst.equals(CoreValuesSourceType.KEYWORD)) {
            if (typeName.equals(BinaryFieldMapper.CONTENT_TYPE)) {
                doc.add(new BinaryFieldMapper.CustomBinaryDocValuesField(fieldName, new BytesRef("a").bytes));
                json = "{ \"" + fieldName + "\" : \"a\" }";
            } else {
                doc.add(new SortedSetDocValuesField(fieldName, new BytesRef("a")));
                json = "{ \"" + fieldName + "\" : \"a\" }";
            }
        } else if (vst.equals(CoreValuesSourceType.DATE)) {
            // positive integer because date_nanos gets unhappy with large longs
            long v;
            v = Math.abs(randomInt());
            doc.add(new SortedNumericDocValuesField(fieldName, v));
            json = "{ \"" + fieldName + "\" : \"" + v + "\" }";
        } else if (vst.equals(CoreValuesSourceType.BOOLEAN)) {
            long v;
            v = randomBoolean() ? 0 : 1;
            doc.add(new SortedNumericDocValuesField(fieldName, v));
            json = "{ \"" + fieldName + "\" : \"" + (v == 0 ? "false" : "true") + "\" }";
        } else if (vst.equals(CoreValuesSourceType.IP)) {
                InetAddress ip = randomIp(randomBoolean());
                json = "{ \"" + fieldName + "\" : \"" + NetworkAddress.format(ip) + "\" }";
                doc.add(new SortedSetDocValuesField(fieldName, new BytesRef(InetAddressPoint.encode(ip))));
        } else if (vst.equals(CoreValuesSourceType.RANGE)) {
            Object start;
            Object end;
            RangeType rangeType;

            if (typeName.equals(RangeType.DOUBLE.typeName())) {
                start = randomDouble();
                end = RangeType.DOUBLE.nextUp(start);
                rangeType = RangeType.DOUBLE;
            } else if (typeName.equals(RangeType.FLOAT.typeName())) {
                start = randomFloat();
                end = RangeType.FLOAT.nextUp(start);
                rangeType = RangeType.DOUBLE;
            } else if (typeName.equals(RangeType.IP.typeName())) {
                boolean v4 = randomBoolean();
                start = randomIp(v4);
                end = RangeType.IP.nextUp(start);
                rangeType = RangeType.IP;
            } else if (typeName.equals(RangeType.LONG.typeName())) {
                start = randomLong();
                end = RangeType.LONG.nextUp(start);
                rangeType = RangeType.LONG;
            } else if (typeName.equals(RangeType.INTEGER.typeName())) {
                start = randomInt();
                end = RangeType.INTEGER.nextUp(start);
                rangeType = RangeType.INTEGER;
            } else if (typeName.equals(RangeType.DATE.typeName())) {
                start = randomNonNegativeLong();
                end = RangeType.DATE.nextUp(start);
                rangeType = RangeType.DATE;
            } else {
                throw new IllegalStateException("Unknown type of range [" + typeName + "]");
            }

            final RangeFieldMapper.Range range = new RangeFieldMapper.Range(rangeType, start, end, true, true);
            doc.add(new BinaryDocValuesField(fieldName, rangeType.encodeRanges(Collections.singleton(range))));
            json = "{ \"" + fieldName + "\" : { \n" +
                "        \"gte\" : \"" + start + "\",\n" +
                "        \"lte\" : \"" + end + "\"\n" +
                "      }}";
        }  else if (vst.equals(CoreValuesSourceType.GEOPOINT)) {
            double lat = randomDouble();
            double lon = randomDouble();
            doc.add(new LatLonDocValuesField(fieldName, lat, lon));
            json = "{ \"" + fieldName + "\" : \"[" + lon + "," + lat + "]\" }";
        } else {
            throw new IllegalStateException("Unknown field type [" + typeName + "]");
        }

        doc.add(new StoredField("_source", new BytesRef(json)));
        iw.addDocument(doc);
    }

    private static class MockParserContext extends Mapper.TypeParser.ParserContext {
        MockParserContext() {
            super(null, null, null, null, null, null, null, null, null, null, false);
        }

        @Override
        public Settings getSettings() {
            return Settings.EMPTY;
        }

        @Override
        public IndexAnalyzers getIndexAnalyzers() {
            NamedAnalyzer defaultAnalyzer = new NamedAnalyzer(AnalysisRegistry.DEFAULT_ANALYZER_NAME,
                AnalyzerScope.GLOBAL, new StandardAnalyzer());
            return new IndexAnalyzers(Map.of(AnalysisRegistry.DEFAULT_ANALYZER_NAME, defaultAnalyzer), Map.of(), Map.of());
        }


    }

    @After
    public void cleanupReleasables() {
        Releasables.close(releasables);
        releasables.clear();
    }

    /**
     * Hook for checking things after all {@link Aggregator}s have been closed.
     */
    protected void afterClose() {}

    /**
     * Make a {@linkplain DateFieldMapper.DateFieldType} for a {@code date}.
     */
    protected DateFieldMapper.DateFieldType dateField(String name, DateFieldMapper.Resolution resolution) {
        return new DateFieldMapper.DateFieldType(name, resolution);
    }

    /**
     * Make a {@linkplain NumberFieldMapper.NumberFieldType} for a {@code double}.
     */
    protected NumberFieldMapper.NumberFieldType doubleField(String name) {
        return new NumberFieldMapper.NumberFieldType(name, NumberFieldMapper.NumberType.DOUBLE);
    }

    /**
     * Make a {@linkplain GeoPointFieldMapper.GeoPointFieldType} for a {@code geo_point}.
     */
    protected GeoPointFieldMapper.GeoPointFieldType geoPointField(String name) {
        return new GeoPointFieldMapper.GeoPointFieldType(name);
    }

    /**
     * Make a {@linkplain DateFieldMapper.DateFieldType} for a {@code date}.
     */
    protected KeywordFieldMapper.KeywordFieldType keywordField(String name) {
        return new KeywordFieldMapper.KeywordFieldType(name);
    }

    /**
     * Make a {@linkplain NumberFieldMapper.NumberFieldType} for a {@code long}.
     */
    protected NumberFieldMapper.NumberFieldType longField(String name) {
        return new NumberFieldMapper.NumberFieldType(name, NumberFieldMapper.NumberType.LONG);
    }

    /**
     * Make a {@linkplain NumberFieldMapper.NumberFieldType} for a {@code range}.
     */
    protected RangeFieldMapper.RangeFieldType rangeField(String name, RangeType rangeType) {
        if (rangeType == RangeType.DATE) {
            return new RangeFieldMapper.RangeFieldType(name, RangeFieldMapper.Defaults.DATE_FORMATTER);
        }
        return new RangeFieldMapper.RangeFieldType(name, rangeType);
    }

    /**
     * Request an aggregation that returns the {@link CardinalityUpperBound}
     * that was passed to its ctor.
     */
    public static AggregationBuilder aggCardinality(String name) {
        return new AggCardinalityAggregationBuilder(name);
    }

    private static class AggCardinalityAggregationBuilder
            extends AbstractAggregationBuilder<AggCardinalityAggregationBuilder> {

        AggCardinalityAggregationBuilder(String name) {
            super(name);
        }

        @Override
        protected AggregatorFactory doBuild(AggregationContext context, AggregatorFactory parent, Builder subfactoriesBuilder)
                throws IOException {
            return new AggregatorFactory(name, context, parent, subfactoriesBuilder, metadata) {
                @Override
                protected Aggregator createInternal(
                    Aggregator parent,
                    CardinalityUpperBound cardinality,
                    Map<String, Object> metadata
                ) throws IOException {
                    return new MetricsAggregator(name, context, parent, metadata) {
                        @Override
                        protected LeafBucketCollector getLeafCollector(LeafReaderContext ctx, LeafBucketCollector sub) throws IOException {
                            return LeafBucketCollector.NO_OP_COLLECTOR;
                        }

                        @Override
                        public InternalAggregation buildAggregation(long owningBucketOrd) throws IOException {
                            return new InternalAggCardinality(name, cardinality, metadata);
                        }

                        @Override
                        public InternalAggregation buildEmptyAggregation() {
                            throw new UnsupportedOperationException();
                        }
                    };
                }
            };
        }

        @Override
        protected XContentBuilder internalXContent(XContentBuilder builder, Params params) throws IOException {
            return builder;
        }

        @Override
        public BucketCardinality bucketCardinality() {
            return BucketCardinality.ONE;
        }

        @Override
        public String getType() {
            return "agg_cardinality";
        }

        @Override
        protected AggregationBuilder shallowCopy(Builder factoriesBuilder, Map<String, Object> metadata) {
            throw new UnsupportedOperationException();
        }

        @Override
        protected void doWriteTo(StreamOutput out) throws IOException {
            throw new UnsupportedOperationException();

        }
    }

    public static class InternalAggCardinality extends InternalAggregation {
        private final CardinalityUpperBound cardinality;

        protected InternalAggCardinality(String name, CardinalityUpperBound cardinality, Map<String, Object> metadata) {
            super(name, metadata);
            this.cardinality = cardinality;
        }

        public CardinalityUpperBound cardinality() {
            return cardinality;
        }

        @Override
        public InternalAggregation reduce(List<InternalAggregation> aggregations, ReduceContext reduceContext) {
            aggregations.forEach(ia -> {
                assertThat(((InternalAggCardinality) ia).cardinality, equalTo(cardinality));
            });
            return new InternalAggCardinality(name, cardinality, metadata);
        }

        @Override
        protected boolean mustReduceOnSingleInternalAgg() {
            return true;
        }

        @Override
        public XContentBuilder doXContentBody(XContentBuilder builder, Params params) throws IOException {
            return builder.array("cardinality", cardinality);
        }

        @Override
        public Object getProperty(List<String> path) {
            throw new UnsupportedOperationException();
        }

        @Override
        public String getWriteableName() {
            throw new UnsupportedOperationException();
        }

        @Override
        protected void doWriteTo(StreamOutput out) throws IOException {
            throw new UnsupportedOperationException();
        }
    }

    private static class AggCardinalityPlugin implements SearchPlugin {
        @Override
        public List<AggregationSpec> getAggregations() {
            return singletonList(new AggregationSpec("agg_cardinality", in -> null,
                (ContextParser<String, AggCardinalityAggregationBuilder>) (p, c) -> null));
        }
    }
}<|MERGE_RESOLUTION|>--- conflicted
+++ resolved
@@ -237,14 +237,6 @@
                                                 long bytesToPreallocate,
                                                 int maxBucket,
                                                 MappedFieldType... fieldTypes) throws IOException {
-<<<<<<< HEAD
-=======
-        /*
-         * Always use the circuit breaking big arrays instance so that the CircuitBreakerService
-         * we're passed gets a chance to break.
-         */
-        BigArrays bigArrays = new MockBigArrays(new MockPageCacheRecycler(Settings.EMPTY), breakerService).withCircuitBreaking();
->>>>>>> 9099daef
         MappingLookup mappingLookup = new MappingLookup(
             Mapping.EMPTY,
             Arrays.stream(fieldTypes).map(this::buildMockFieldMapper).collect(toList()),
