/*
 * Copyright Elasticsearch B.V. and/or licensed to Elasticsearch B.V. under one
 * or more contributor license agreements. Licensed under the Elastic License
 * 2.0 and the Server Side Public License, v 1; you may not use this file except
 * in compliance with, at your election, the Elastic License 2.0 or the Server
 * Side Public License, v 1.
 */
package org.elasticsearch.test;

import com.carrotsearch.randomizedtesting.RandomizedTest;
import com.carrotsearch.randomizedtesting.annotations.Listeners;
import com.carrotsearch.randomizedtesting.annotations.ThreadLeakLingering;
import com.carrotsearch.randomizedtesting.annotations.ThreadLeakScope;
import com.carrotsearch.randomizedtesting.annotations.ThreadLeakScope.Scope;
import com.carrotsearch.randomizedtesting.annotations.TimeoutSuite;
import com.carrotsearch.randomizedtesting.generators.CodepointSetGenerator;
import com.carrotsearch.randomizedtesting.generators.RandomNumbers;
import com.carrotsearch.randomizedtesting.generators.RandomPicks;
import com.carrotsearch.randomizedtesting.generators.RandomStrings;
import com.carrotsearch.randomizedtesting.rules.TestRuleAdapter;

import org.apache.logging.log4j.Level;
import org.apache.logging.log4j.LogManager;
import org.apache.logging.log4j.Logger;
import org.apache.logging.log4j.core.Appender;
import org.apache.logging.log4j.core.LogEvent;
import org.apache.logging.log4j.core.LoggerContext;
import org.apache.logging.log4j.core.appender.AbstractAppender;
import org.apache.logging.log4j.core.config.Configurator;
import org.apache.logging.log4j.core.layout.PatternLayout;
import org.apache.logging.log4j.status.StatusConsoleListener;
import org.apache.logging.log4j.status.StatusData;
import org.apache.logging.log4j.status.StatusLogger;
import org.apache.lucene.analysis.standard.StandardAnalyzer;
import org.apache.lucene.util.LuceneTestCase;
import org.apache.lucene.util.LuceneTestCase.SuppressCodecs;
import org.apache.lucene.util.TestRuleMarkFailure;
import org.apache.lucene.util.TestUtil;
import org.apache.lucene.util.TimeUnits;
import org.elasticsearch.Version;
import org.elasticsearch.bootstrap.BootstrapForTesting;
import org.elasticsearch.client.Requests;
import org.elasticsearch.cluster.ClusterModule;
import org.elasticsearch.cluster.metadata.IndexMetadata;
import org.elasticsearch.common.bytes.BytesReference;
import org.elasticsearch.common.io.stream.BytesStreamOutput;
import org.elasticsearch.common.io.stream.NamedWriteable;
import org.elasticsearch.common.io.stream.NamedWriteableAwareStreamInput;
import org.elasticsearch.common.io.stream.NamedWriteableRegistry;
import org.elasticsearch.common.io.stream.StreamInput;
import org.elasticsearch.common.io.stream.Writeable;
import org.elasticsearch.common.logging.DeprecationLogger;
import org.elasticsearch.common.logging.HeaderWarning;
import org.elasticsearch.common.logging.HeaderWarningAppender;
import org.elasticsearch.common.logging.LogConfigurator;
import org.elasticsearch.common.logging.Loggers;
import org.elasticsearch.common.settings.Setting;
import org.elasticsearch.common.settings.Settings;
import org.elasticsearch.common.time.DateUtils;
import org.elasticsearch.common.time.FormatNames;
import org.elasticsearch.common.transport.TransportAddress;
import org.elasticsearch.common.util.MockBigArrays;
import org.elasticsearch.common.util.concurrent.ThreadContext;
import org.elasticsearch.common.xcontent.LoggingDeprecationHandler;
import org.elasticsearch.common.xcontent.XContentHelper;
import org.elasticsearch.core.CheckedRunnable;
import org.elasticsearch.core.PathUtils;
import org.elasticsearch.core.PathUtilsForTesting;
import org.elasticsearch.core.RestApiVersion;
import org.elasticsearch.core.SuppressForbidden;
import org.elasticsearch.core.Tuple;
import org.elasticsearch.env.Environment;
import org.elasticsearch.env.NodeEnvironment;
import org.elasticsearch.env.TestEnvironment;
import org.elasticsearch.index.Index;
import org.elasticsearch.index.IndexSettings;
import org.elasticsearch.index.analysis.AnalysisRegistry;
import org.elasticsearch.index.analysis.AnalyzerScope;
import org.elasticsearch.index.analysis.CharFilterFactory;
import org.elasticsearch.index.analysis.IndexAnalyzers;
import org.elasticsearch.index.analysis.NamedAnalyzer;
import org.elasticsearch.index.analysis.TokenFilterFactory;
import org.elasticsearch.index.analysis.TokenizerFactory;
import org.elasticsearch.indices.analysis.AnalysisModule;
import org.elasticsearch.monitor.jvm.JvmInfo;
import org.elasticsearch.plugins.AnalysisPlugin;
import org.elasticsearch.plugins.Plugin;
import org.elasticsearch.script.MockScriptEngine;
import org.elasticsearch.script.Script;
import org.elasticsearch.script.ScriptType;
import org.elasticsearch.search.MockSearchService;
import org.elasticsearch.test.junit.listeners.LoggingListener;
import org.elasticsearch.test.junit.listeners.ReproduceInfoPrinter;
import org.elasticsearch.threadpool.ThreadPool;
import org.elasticsearch.transport.LeakTracker;
import org.elasticsearch.transport.nio.MockNioTransportPlugin;
import org.elasticsearch.xcontent.MediaType;
import org.elasticsearch.xcontent.NamedXContentRegistry;
import org.elasticsearch.xcontent.ToXContent;
import org.elasticsearch.xcontent.XContent;
import org.elasticsearch.xcontent.XContentBuilder;
import org.elasticsearch.xcontent.XContentFactory;
import org.elasticsearch.xcontent.XContentParser;
import org.elasticsearch.xcontent.XContentParser.Token;
import org.elasticsearch.xcontent.XContentParserConfiguration;
import org.elasticsearch.xcontent.XContentType;
import org.junit.After;
import org.junit.AfterClass;
import org.junit.Before;
import org.junit.BeforeClass;
import org.junit.Rule;
import org.junit.internal.AssumptionViolatedException;
import org.junit.rules.RuleChain;

import java.io.IOException;
import java.io.InputStream;
import java.math.BigInteger;
import java.net.InetAddress;
import java.net.UnknownHostException;
import java.nio.file.Path;
import java.time.ZoneId;
import java.util.ArrayList;
import java.util.Arrays;
import java.util.Collection;
import java.util.Collections;
import java.util.HashMap;
import java.util.HashSet;
import java.util.LinkedHashMap;
import java.util.List;
import java.util.Locale;
import java.util.Map;
import java.util.Objects;
import java.util.Random;
import java.util.Set;
import java.util.TimeZone;
import java.util.concurrent.CopyOnWriteArrayList;
import java.util.concurrent.ExecutorService;
import java.util.concurrent.TimeUnit;
import java.util.concurrent.atomic.AtomicInteger;
import java.util.function.BooleanSupplier;
import java.util.function.Consumer;
import java.util.function.IntFunction;
import java.util.function.Predicate;
import java.util.function.Supplier;
import java.util.stream.Collectors;
import java.util.stream.Stream;

import static java.util.Collections.emptyMap;
import static org.elasticsearch.common.util.CollectionUtils.arrayAsArrayList;
import static org.hamcrest.Matchers.empty;
import static org.hamcrest.Matchers.equalTo;
import static org.hamcrest.Matchers.hasItem;

/**
 * Base testcase for randomized unit testing with Elasticsearch
 */
@Listeners({ ReproduceInfoPrinter.class, LoggingListener.class })
@ThreadLeakScope(Scope.SUITE)
@ThreadLeakLingering(linger = 5000) // 5 sec lingering
@TimeoutSuite(millis = 20 * TimeUnits.MINUTE)
@LuceneTestCase.SuppressSysoutChecks(bugUrl = "we log a lot on purpose")
// we suppress pretty much all the lucene codecs for now, except asserting
// assertingcodec is the winner for a codec here: it finds bugs and gives clear exceptions.
@SuppressCodecs(
    {
        "SimpleText",
        "Memory",
        "CheapBastard",
        "Direct",
        "Compressing",
        "FST50",
        "FSTOrd50",
        "TestBloomFilteredLucenePostings",
        "MockRandom",
        "BlockTreeOrds",
        "LuceneFixedGap",
        "LuceneVarGapFixedInterval",
        "LuceneVarGapDocFreqInterval",
        "Lucene50" }
)
@LuceneTestCase.SuppressReproduceLine
public abstract class ESTestCase extends LuceneTestCase {

    protected static final List<String> JAVA_TIMEZONE_IDS;
    protected static final List<String> JAVA_ZONE_IDS;

    private static final AtomicInteger portGenerator = new AtomicInteger();

    private static final Collection<String> loggedLeaks = new ArrayList<>();
    public static final int MIN_PRIVATE_PORT = 13301;

    private HeaderWarningAppender headerWarningAppender;

    @AfterClass
    public static void resetPortCounter() {
        portGenerator.set(0);
    }

    // Allows distinguishing between parallel test processes
    public static final String TEST_WORKER_VM_ID;

    public static final String TEST_WORKER_SYS_PROPERTY = "org.gradle.test.worker";

    public static final String DEFAULT_TEST_WORKER_ID = "--not-gradle--";

    public static final String FIPS_SYSPROP = "tests.fips.enabled";

    static {
        TEST_WORKER_VM_ID = System.getProperty(TEST_WORKER_SYS_PROPERTY, DEFAULT_TEST_WORKER_ID);
        setTestSysProps();
        LogConfigurator.loadLog4jPlugins();

        for (String leakLoggerName : Arrays.asList("io.netty.util.ResourceLeakDetector", LeakTracker.class.getName())) {
            Logger leakLogger = LogManager.getLogger(leakLoggerName);
            Appender leakAppender = new AbstractAppender(leakLoggerName, null, PatternLayout.newBuilder().withPattern("%m").build()) {
                @Override
                public void append(LogEvent event) {
                    String message = event.getMessage().getFormattedMessage();
                    if (Level.ERROR.equals(event.getLevel()) && message.contains("LEAK:")) {
                        synchronized (loggedLeaks) {
                            loggedLeaks.add(message);
                        }
                    }
                }
            };
            leakAppender.start();
            Loggers.addAppender(leakLogger, leakAppender);
            // shutdown hook so that when the test JVM exits, logging is shutdown too
            Runtime.getRuntime().addShutdownHook(new Thread(() -> {
                leakAppender.stop();
                LoggerContext context = (LoggerContext) LogManager.getContext(false);
                Configurator.shutdown(context);
            }));
        }

        BootstrapForTesting.ensureInitialized();

        /*
         * We need to exclude time zones not supported by joda (like SystemV* timezones)
         * because they cannot be converted back to DateTimeZone which we currently
         * still need to do internally e.g. in bwc serialization and in the extract() method
         * //TODO remove once tests do not send time zone ids back to versions of ES using Joda
         */
        Set<String> unsupportedJodaTZIds = Set.of(
            "ACT",
            "AET",
            "AGT",
            "ART",
            "AST",
            "BET",
            "BST",
            "CAT",
            "CNT",
            "CST",
            "CTT",
            "EAT",
            "ECT",
            "EST",
            "HST",
            "IET",
            "IST",
            "JST",
            "MIT",
            "MST",
            "NET",
            "NST",
            "PLT",
            "PNT",
            "PRT",
            "PST",
            "SST",
            "VST"
        );
        Predicate<String> unsupportedZoneIdsPredicate = tz -> tz.startsWith("System/") || tz.equals("Eire");
        Predicate<String> unsupportedTZIdsPredicate = unsupportedJodaTZIds::contains;

        JAVA_TIMEZONE_IDS = Arrays.stream(TimeZone.getAvailableIDs())
            .filter(unsupportedTZIdsPredicate.negate())
            .filter(unsupportedZoneIdsPredicate.negate())
            .sorted()
            .collect(Collectors.toUnmodifiableList());

        JAVA_ZONE_IDS = ZoneId.getAvailableZoneIds()
            .stream()
            .filter(unsupportedZoneIdsPredicate.negate())
            .sorted()
            .collect(Collectors.toUnmodifiableList());
    }

    @SuppressForbidden(reason = "force log4j and netty sysprops")
    private static void setTestSysProps() {
        System.setProperty("log4j.shutdownHookEnabled", "false");
        System.setProperty("log4j2.disable.jmx", "true");

        // Enable Netty leak detection and monitor logger for logged leak errors
        System.setProperty("io.netty.leakDetection.level", "paranoid");

        // We have to disable setting the number of available processors as tests in the same JVM randomize processors and will step on each
        // other if we allow them to set the number of available processors as it's set-once in Netty.
        System.setProperty("es.set.netty.runtime.available.processors", "false");
    }

    protected final Logger logger = LogManager.getLogger(getClass());
    private ThreadContext threadContext;

    // -----------------------------------------------------------------
    // Suite and test case setup/cleanup.
    // -----------------------------------------------------------------

    @Rule
    public RuleChain failureAndSuccessEvents = RuleChain.outerRule(new TestRuleAdapter() {
        @Override
        protected void afterIfSuccessful() throws Throwable {
            ESTestCase.this.afterIfSuccessful();
        }

        @Override
        protected void afterAlways(List<Throwable> errors) throws Throwable {
            if (errors != null && errors.isEmpty() == false) {
                boolean allAssumption = true;
                for (Throwable error : errors) {
                    if (false == error instanceof AssumptionViolatedException) {
                        allAssumption = false;
                        break;
                    }
                }
                if (false == allAssumption) {
                    ESTestCase.this.afterIfFailed(errors);
                }
            }
            super.afterAlways(errors);
        }
    });

    /**
     * Generates a new transport address using {@link TransportAddress#META_ADDRESS} with an incrementing port number.
     * The port number starts at 0 and is reset after each test suite run.
     */
    public static TransportAddress buildNewFakeTransportAddress() {
        return new TransportAddress(TransportAddress.META_ADDRESS, portGenerator.incrementAndGet());
    }

    /**
     * Called when a test fails, supplying the errors it generated. Not called when the test fails because assumptions are violated.
     */
    protected void afterIfFailed(List<Throwable> errors) {}

    /** called after a test is finished, but only if successful */
    protected void afterIfSuccessful() throws Exception {}

    // setup mock filesystems for this test run. we change PathUtils
    // so that all accesses are plumbed thru any mock wrappers

    @BeforeClass
    public static void setFileSystem() throws Exception {
        PathUtilsForTesting.setup();
    }

    @AfterClass
    public static void restoreFileSystem() throws Exception {
        PathUtilsForTesting.teardown();
    }

    // randomize content type for request builders

    @BeforeClass
    public static void setContentType() throws Exception {
        Requests.CONTENT_TYPE = randomFrom(XContentType.values());
        Requests.INDEX_CONTENT_TYPE = randomFrom(XContentType.values());
    }

    @AfterClass
    public static void restoreContentType() {
        Requests.CONTENT_TYPE = XContentType.SMILE;
        Requests.INDEX_CONTENT_TYPE = XContentType.JSON;
    }

    @BeforeClass
    public static void ensureSupportedLocale() {
        if (isUnusableLocale()) {
            Logger logger = LogManager.getLogger(ESTestCase.class);
            logger.warn(
                "Attempting to run tests in an unusable locale in a FIPS JVM. Certificate expiration validation will fail, "
                    + "switching to English. See: https://github.com/bcgit/bc-java/issues/405"
            );
            Locale.setDefault(Locale.ENGLISH);
        }
    }

    @Before
    public void setHeaderWarningAppender() {
        this.headerWarningAppender = HeaderWarningAppender.createAppender("header_warning", null);
        this.headerWarningAppender.start();
        Loggers.addAppender(LogManager.getLogger("org.elasticsearch.deprecation"), this.headerWarningAppender);
    }

    @After
    public void removeHeaderWarningAppender() {
        if (this.headerWarningAppender != null) {
            Loggers.removeAppender(LogManager.getLogger("org.elasticsearch.deprecation"), this.headerWarningAppender);
            this.headerWarningAppender = null;
        }
    }

    @Before
    public final void before() {
        logger.info("{}before test", getTestParamsForLogging());
        assertNull("Thread context initialized twice", threadContext);
        if (enableWarningsCheck()) {
            this.threadContext = new ThreadContext(Settings.EMPTY);
            HeaderWarning.setThreadContext(threadContext);
        }
    }

    /**
     * Whether or not we check after each test whether it has left warnings behind. That happens if any deprecated feature or syntax
     * was used by the test and the test didn't assert on it using {@link #assertWarnings(String...)}.
     */
    protected boolean enableWarningsCheck() {
        return true;
    }

    @After
    public final void after() throws Exception {
        checkStaticState();
        // We check threadContext != null rather than enableWarningsCheck()
        // because after methods are still called in the event that before
        // methods failed, in which case threadContext might not have been
        // initialized
        if (threadContext != null) {
            ensureNoWarnings();
            HeaderWarning.removeThreadContext(threadContext);
            threadContext = null;
        }
        ensureAllSearchContextsReleased();
        ensureCheckIndexPassed();
        logger.info("{}after test", getTestParamsForLogging());
    }

    private String getTestParamsForLogging() {
        String name = getTestName();
        int start = name.indexOf('{');
        if (start < 0) return "";
        int end = name.lastIndexOf('}');
        if (end < 0) return "";
        return "[" + name.substring(start + 1, end) + "] ";
    }

    public void ensureNoWarnings() {
        // Check that there are no unaccounted warning headers. These should be checked with {@link #assertWarnings(String...)} in the
        // appropriate test
        try {
            final List<String> warnings = threadContext.getResponseHeaders().get("Warning");
            if (warnings != null) {
                // unit tests do not run with the bundled JDK, if there are warnings we need to filter the no-jdk deprecation warning
                final List<String> filteredWarnings = warnings.stream()
                    .filter(k -> filteredWarnings().stream().noneMatch(s -> k.contains(s)))
                    .collect(Collectors.toList());
                assertThat("unexpected warning headers", filteredWarnings, empty());
            } else {
                assertNull("unexpected warning headers", warnings);
            }
        } finally {
            resetDeprecationLogger();
        }
    }

    protected List<String> filteredWarnings() {
        List<String> filtered = new ArrayList<>();
        filtered.add(
            "Configuring multiple [path.data] paths is deprecated. Use RAID or other system level features for utilizing"
                + " multiple disks. This feature will be removed in a future release."
        );
        filtered.add("Configuring [path.data] with a list is deprecated. Instead specify as a string value");
        filtered.add("setting [path.shared_data] is deprecated and will be removed in a future release");
        if (JvmInfo.jvmInfo().getBundledJdk() == false) {
            filtered.add("no-jdk distributions that do not bundle a JDK are deprecated and will be removed in a future release");
        }
        return filtered;
    }

    /**
     * Convenience method to assert warnings for settings deprecations and general deprecation warnings.
     * @param settings the settings that are expected to be deprecated
     * @param warnings other expected general deprecation warnings
     */
    protected final void assertSettingDeprecationsAndWarnings(final Setting<?>[] settings, final DeprecationWarning... warnings) {
        assertWarnings(true, Stream.concat(Arrays.stream(settings).map(setting -> {
            String warningMessage = String.format(
                Locale.ROOT,
                "[%s] setting was deprecated in Elasticsearch and will be "
                    + "removed in a future release! See the breaking changes documentation for the next major version.",
                setting.getKey()
            );
            return new DeprecationWarning(
                setting.getProperties().contains(Setting.Property.Deprecated) ? DeprecationLogger.CRITICAL : Level.WARN,
                warningMessage
            );
        }), Arrays.stream(warnings)).toArray(DeprecationWarning[]::new));
    }

    /**
     * Convenience method to assert warnings for settings deprecations and general deprecation warnings. All warnings passed to this method
     * are assumed to be at DeprecationLogger.CRITICAL level.
     * @param expectedWarnings expected general deprecation warnings.
     */
    protected final void assertWarnings(String... expectedWarnings) {
        assertWarnings(
            true,
            Arrays.stream(expectedWarnings)
                .map(expectedWarning -> new DeprecationWarning(DeprecationLogger.CRITICAL, expectedWarning))
                .toArray(DeprecationWarning[]::new)
        );
    }

    protected final void assertWarnings(boolean stripXContentPosition, DeprecationWarning... expectedWarnings) {
        if (enableWarningsCheck() == false) {
            throw new IllegalStateException("unable to check warning headers if the test is not set to do so");
        }
        try {
            final List<String> actualWarningStrings = threadContext.getResponseHeaders().get("Warning");
            if (expectedWarnings == null || expectedWarnings.length == 0) {
                assertNull("expected 0 warnings, actual: " + actualWarningStrings, actualWarningStrings);
            } else {
                assertNotNull("no warnings, expected: " + Arrays.asList(expectedWarnings), actualWarningStrings);
                final Set<DeprecationWarning> actualDeprecationWarnings = actualWarningStrings.stream().map(warningString -> {
                    String warningText = HeaderWarning.extractWarningValueFromWarningHeader(warningString, stripXContentPosition);
                    final Level level;
                    if (warningString.startsWith(Integer.toString(DeprecationLogger.CRITICAL.intLevel()))) {
                        level = DeprecationLogger.CRITICAL;
                    } else if (warningString.startsWith(Integer.toString(Level.WARN.intLevel()))) {
                        level = Level.WARN;
                    } else {
                        throw new IllegalArgumentException("Unknown level in deprecation message " + warningString);
                    }
                    return new DeprecationWarning(level, warningText);
                }).collect(Collectors.toSet());
                for (DeprecationWarning expectedWarning : expectedWarnings) {
                    DeprecationWarning escapedExpectedWarning = new DeprecationWarning(
                        expectedWarning.level,
                        HeaderWarning.escapeAndEncode(expectedWarning.message)
                    );
                    assertThat(actualDeprecationWarnings, hasItem(escapedExpectedWarning));
                }
                assertEquals(
                    "Expected "
                        + expectedWarnings.length
                        + " warnings but found "
                        + actualWarningStrings.size()
                        + "\nExpected: "
                        + Arrays.asList(expectedWarnings)
                        + "\nActual: "
                        + actualWarningStrings,
                    expectedWarnings.length,
                    actualWarningStrings.size()
                );
            }
        } finally {
            resetDeprecationLogger();
        }
    }

    /**
     * Reset the deprecation logger by clearing the current thread context.
     */
    private void resetDeprecationLogger() {
        // "clear" context by stashing current values and dropping the returned StoredContext
        threadContext.stashContext();
    }

    private static final List<StatusData> statusData = new ArrayList<>();
    static {
        // ensure that the status logger is set to the warn level so we do not miss any warnings with our Log4j usage
        StatusLogger.getLogger().setLevel(Level.WARN);
        // Log4j will write out status messages indicating problems with the Log4j usage to the status logger; we hook into this logger and
        // assert that no such messages were written out as these would indicate a problem with our logging configuration
        StatusLogger.getLogger().registerListener(new StatusConsoleListener(Level.WARN) {

            @Override
            public void log(StatusData data) {
                synchronized (statusData) {
                    statusData.add(data);
                }
            }

        });
    }

    // separate method so that this can be checked again after suite scoped cluster is shut down
    protected static void checkStaticState() throws Exception {
        LeakTracker.INSTANCE.reportLeak();
        MockBigArrays.ensureAllArraysAreReleased();

        // ensure no one changed the status logger level on us
        assertThat(StatusLogger.getLogger().getLevel(), equalTo(Level.WARN));
        synchronized (statusData) {
            try {
                // ensure that there are no status logger messages which would indicate a problem with our Log4j usage; we map the
                // StatusData instances to Strings as otherwise their toString output is useless
                assertThat(
                    statusData.stream().map(status -> status.getMessage().getFormattedMessage()).collect(Collectors.toList()),
                    empty()
                );
            } finally {
                // we clear the list so that status data from other tests do not interfere with tests within the same JVM
                statusData.clear();
            }
        }
        synchronized (loggedLeaks) {
            try {
                assertThat(loggedLeaks, empty());
            } finally {
                loggedLeaks.clear();
            }
        }
    }

    // this must be a separate method from other ensure checks above so suite scoped integ tests can call...TODO: fix that
    public final void ensureAllSearchContextsReleased() throws Exception {
        assertBusy(() -> MockSearchService.assertNoInFlightContext());
    }

    // mockdirectorywrappers currently set this boolean if checkindex fails
    // TODO: can we do this cleaner???

    /** MockFSDirectoryService sets this: */
    public static final List<Exception> checkIndexFailures = new CopyOnWriteArrayList<>();

    @Before
    public final void resetCheckIndexStatus() throws Exception {
        checkIndexFailures.clear();
    }

    public final void ensureCheckIndexPassed() {
        if (checkIndexFailures.isEmpty() == false) {
            final AssertionError e = new AssertionError("at least one shard failed CheckIndex");
            for (Exception failure : checkIndexFailures) {
                e.addSuppressed(failure);
            }
            throw e;
        }
    }

    // -----------------------------------------------------------------
    // Test facilities and facades for subclasses.
    // -----------------------------------------------------------------

    // TODO: decide on one set of naming for between/scaledBetween and remove others
    // TODO: replace frequently() with usually()

    /**
     * Returns a "scaled" random number between min and max (inclusive).
     *
     * @see RandomizedTest#scaledRandomIntBetween(int, int)
     */
    public static int scaledRandomIntBetween(int min, int max) {
        return RandomizedTest.scaledRandomIntBetween(min, max);
    }

    /**
     * A random integer from <code>min</code> to <code>max</code> (inclusive).
     *
     * @see #scaledRandomIntBetween(int, int)
     */
    public static int randomIntBetween(int min, int max) {
        return RandomNumbers.randomIntBetween(random(), min, max);
    }

    /**
     * A random long number between min (inclusive) and max (inclusive).
     */
    public static long randomLongBetween(long min, long max) {
        return RandomNumbers.randomLongBetween(random(), min, max);
    }

    /**
     * Returns a "scaled" number of iterations for loops which can have a variable
     * iteration count. This method is effectively
     * an alias to {@link #scaledRandomIntBetween(int, int)}.
     */
    public static int iterations(int min, int max) {
        return scaledRandomIntBetween(min, max);
    }

    /**
     * An alias for {@link #randomIntBetween(int, int)}.
     *
     * @see #scaledRandomIntBetween(int, int)
     */
    public static int between(int min, int max) {
        return randomIntBetween(min, max);
    }

    /**
     * The exact opposite of {@link #rarely()}.
     */
    public static boolean frequently() {
        return rarely() == false;
    }

    public static boolean randomBoolean() {
        return random().nextBoolean();
    }

    public static byte randomByte() {
        return (byte) random().nextInt();
    }

    public static byte randomNonNegativeByte() {
        byte randomByte = randomByte();
        return (byte) (randomByte == Byte.MIN_VALUE ? 0 : Math.abs(randomByte));
    }

    /**
     * Helper method to create a byte array of a given length populated with random byte values
     *
     * @see #randomByte()
     */
    public static byte[] randomByteArrayOfLength(int size) {
        byte[] bytes = new byte[size];
        for (int i = 0; i < size; i++) {
            bytes[i] = randomByte();
        }
        return bytes;
    }

    public static short randomShort() {
        return (short) random().nextInt();
    }

    public static int randomInt() {
        return random().nextInt();
    }

    /**
     * @return a <code>long</code> between <code>0</code> and <code>Long.MAX_VALUE</code> (inclusive) chosen uniformly at random.
     */
    public static long randomNonNegativeLong() {
        long randomLong = randomLong();
        return randomLong == Long.MIN_VALUE ? 0 : Math.abs(randomLong);
    }

    public static float randomFloat() {
        return random().nextFloat();
    }

    public static double randomDouble() {
        return random().nextDouble();
    }

    /**
     * Returns a double value in the interval [start, end) if lowerInclusive is
     * set to true, (start, end) otherwise.
     *
     * @param start          lower bound of interval to draw uniformly distributed random numbers from
     * @param end            upper bound
     * @param lowerInclusive whether or not to include lower end of the interval
     */
    public static double randomDoubleBetween(double start, double end, boolean lowerInclusive) {
        double result = 0.0;

        if (start == -Double.MAX_VALUE || end == Double.MAX_VALUE) {
            // formula below does not work with very large doubles
            result = Double.longBitsToDouble(randomLong());
            while (result < start || result > end || Double.isNaN(result)) {
                result = Double.longBitsToDouble(randomLong());
            }
        } else {
            result = randomDouble();
            if (lowerInclusive == false) {
                while (result <= 0.0) {
                    result = randomDouble();
                }
            }
            result = result * end + (1.0 - result) * start;
        }
        return result;
    }

    public static long randomLong() {
        return random().nextLong();
    }

    /**
     * Returns a random BigInteger uniformly distributed over the range 0 to (2^64 - 1) inclusive
     * Currently BigIntegers are only used for unsigned_long field type, where the max value is 2^64 - 1.
     * Modify this random generator if a wider range for BigIntegers is necessary.
     * @return a random bigInteger in the range [0 ; 2^64 - 1]
     */
    public static BigInteger randomBigInteger() {
        return new BigInteger(64, random());
    }

    /** A random integer from 0..max (inclusive). */
    public static int randomInt(int max) {
        return RandomizedTest.randomInt(max);
    }

    /** Pick a random object from the given array. The array must not be empty. */
    @SafeVarargs
    @SuppressWarnings("varargs")
    public static <T> T randomFrom(T... array) {
        return randomFrom(random(), array);
    }

    /** Pick a random object from the given array. The array must not be empty. */
    @SafeVarargs
    @SuppressWarnings("varargs")
    public static <T> T randomFrom(Random random, T... array) {
        return RandomPicks.randomFrom(random, array);
    }

    /** Pick a random object from the given array of suppliers. The array must not be empty. */
    @SafeVarargs
    @SuppressWarnings("varargs")
    public static <T> T randomFrom(Random random, Supplier<T>... array) {
        Supplier<T> supplier = RandomPicks.randomFrom(random, array);
        return supplier.get();
    }

    /** Pick a random object from the given list. */
    public static <T> T randomFrom(List<T> list) {
        return RandomPicks.randomFrom(random(), list);
    }

    /** Pick a random object from the given collection. */
    public static <T> T randomFrom(Collection<T> collection) {
        return randomFrom(random(), collection);
    }

    /** Pick a random object from the given collection. */
    public static <T> T randomFrom(Random random, Collection<T> collection) {
        return RandomPicks.randomFrom(random, collection);
    }

    public static String randomAlphaOfLengthBetween(int minCodeUnits, int maxCodeUnits) {
        return RandomizedTest.randomAsciiOfLengthBetween(minCodeUnits, maxCodeUnits);
    }

    public static String randomAlphaOfLength(int codeUnits) {
        return RandomizedTest.randomAsciiOfLength(codeUnits);
    }

    public static String randomUnicodeOfLengthBetween(int minCodeUnits, int maxCodeUnits) {
        return RandomizedTest.randomUnicodeOfLengthBetween(minCodeUnits, maxCodeUnits);
    }

    public static String randomUnicodeOfLength(int codeUnits) {
        return RandomizedTest.randomUnicodeOfLength(codeUnits);
    }

    public static String randomUnicodeOfCodepointLengthBetween(int minCodePoints, int maxCodePoints) {
        return RandomizedTest.randomUnicodeOfCodepointLengthBetween(minCodePoints, maxCodePoints);
    }

    public static String randomUnicodeOfCodepointLength(int codePoints) {
        return RandomizedTest.randomUnicodeOfCodepointLength(codePoints);
    }

    public static String randomRealisticUnicodeOfLengthBetween(int minCodeUnits, int maxCodeUnits) {
        return RandomizedTest.randomRealisticUnicodeOfLengthBetween(minCodeUnits, maxCodeUnits);
    }

    public static String randomRealisticUnicodeOfLength(int codeUnits) {
        return RandomizedTest.randomRealisticUnicodeOfLength(codeUnits);
    }

    public static String randomRealisticUnicodeOfCodepointLengthBetween(int minCodePoints, int maxCodePoints) {
        return RandomizedTest.randomRealisticUnicodeOfCodepointLengthBetween(minCodePoints, maxCodePoints);
    }

    public static String randomRealisticUnicodeOfCodepointLength(int codePoints) {
        return RandomizedTest.randomRealisticUnicodeOfCodepointLength(codePoints);
    }

    /**
     * @param maxArraySize The maximum number of elements in the random array
     * @param stringSize The length of each String in the array
     * @param allowNull Whether the returned array may be null
     * @param allowEmpty Whether the returned array may be empty (have zero elements)
     */
    public static String[] generateRandomStringArray(int maxArraySize, int stringSize, boolean allowNull, boolean allowEmpty) {
        if (allowNull && random().nextBoolean()) {
            return null;
        }
        int arraySize = randomIntBetween(allowEmpty ? 0 : 1, maxArraySize);
        String[] array = new String[arraySize];
        for (int i = 0; i < arraySize; i++) {
            array[i] = RandomStrings.randomAsciiOfLength(random(), stringSize);
        }
        return array;
    }

    public static String[] generateRandomStringArray(int maxArraySize, int stringSize, boolean allowNull) {
        return generateRandomStringArray(maxArraySize, stringSize, allowNull, true);
    }

    public static <T> T[] randomArray(int maxArraySize, IntFunction<T[]> arrayConstructor, Supplier<T> valueConstructor) {
        return randomArray(0, maxArraySize, arrayConstructor, valueConstructor);
    }

    public static <T> T[] randomArray(int minArraySize, int maxArraySize, IntFunction<T[]> arrayConstructor, Supplier<T> valueConstructor) {
        final int size = randomIntBetween(minArraySize, maxArraySize);
        final T[] array = arrayConstructor.apply(size);
        for (int i = 0; i < array.length; i++) {
            array[i] = valueConstructor.get();
        }
        return array;
    }

    public static <T> List<T> randomList(int maxListSize, Supplier<T> valueConstructor) {
        return randomList(0, maxListSize, valueConstructor);
    }

    public static <T> List<T> randomList(int minListSize, int maxListSize, Supplier<T> valueConstructor) {
        final int size = randomIntBetween(minListSize, maxListSize);
        List<T> list = new ArrayList<>();
        for (int i = 0; i < size; i++) {
            list.add(valueConstructor.get());
        }
        return list;
    }

    public static <K, V> Map<K, V> randomMap(int minMapSize, int maxMapSize, Supplier<Tuple<K, V>> entryConstructor) {
        final int size = randomIntBetween(minMapSize, maxMapSize);
        Map<K, V> list = new HashMap<>(size);
        for (int i = 0; i < size; i++) {
            Tuple<K, V> entry = entryConstructor.get();
            list.put(entry.v1(), entry.v2());
        }
        return list;
    }

    private static final String[] TIME_SUFFIXES = new String[] { "d", "h", "ms", "s", "m", "micros", "nanos" };

    public static String randomTimeValue(int lower, int upper, String... suffixes) {
        return randomIntBetween(lower, upper) + randomFrom(suffixes);
    }

    public static String randomTimeValue(int lower, int upper) {
        return randomTimeValue(lower, upper, TIME_SUFFIXES);
    }

    public static String randomTimeValue() {
        return randomTimeValue(0, 1000);
    }

    public static String randomPositiveTimeValue() {
        return randomTimeValue(1, 1000);
    }

    /**
     * generate a random epoch millis in a range 1 to 9999-12-31T23:59:59.999
     */
    public long randomMillisUpToYear9999() {
        return randomLongBetween(1, DateUtils.MAX_MILLIS_BEFORE_9999);
    }

    /**
     * generate a random TimeZone from the ones available in java.util
     */
    public static TimeZone randomTimeZone() {
        return TimeZone.getTimeZone(randomFrom(JAVA_TIMEZONE_IDS));
    }

    /**
     * generate a random TimeZone from the ones available in java.time
     */
    public static ZoneId randomZone() {
        return ZoneId.of(randomFrom(JAVA_ZONE_IDS));
    }

    /**
     * Generate a random valid date formatter pattern.
     */
    public static String randomDateFormatterPattern() {
        return randomFrom(FormatNames.values()).getName();
    }

    /**
     * helper to randomly perform on <code>consumer</code> with <code>value</code>
     */
    public static <T> void maybeSet(Consumer<T> consumer, T value) {
        if (randomBoolean()) {
            consumer.accept(value);
        }
    }

    /**
     * helper to get a random value in a certain range that's different from the input
     */
    public static <T> T randomValueOtherThan(T input, Supplier<T> randomSupplier) {
        return randomValueOtherThanMany(v -> Objects.equals(input, v), randomSupplier);
    }

    /**
     * helper to get a random value in a certain range that's different from the input
     */
    public static <T> T randomValueOtherThanMany(Predicate<T> input, Supplier<T> randomSupplier) {
        T randomValue = null;
        do {
            randomValue = randomSupplier.get();
        } while (input.test(randomValue));
        return randomValue;
    }

    /**
     * Runs the code block for 10 seconds waiting for no assertion to trip.
     */
    public static void assertBusy(CheckedRunnable<Exception> codeBlock) throws Exception {
        assertBusy(codeBlock, 10, TimeUnit.SECONDS);
    }

    /**
     * Runs the code block for the provided interval, waiting for no assertions to trip.
     */
    public static void assertBusy(CheckedRunnable<Exception> codeBlock, long maxWaitTime, TimeUnit unit) throws Exception {
        long maxTimeInMillis = TimeUnit.MILLISECONDS.convert(maxWaitTime, unit);
        // In case you've forgotten your high-school studies, log10(x) / log10(y) == log y(x)
        long iterations = Math.max(Math.round(Math.log10(maxTimeInMillis) / Math.log10(2)), 1);
        long timeInMillis = 1;
        long sum = 0;
        List<AssertionError> failures = new ArrayList<>();
        for (int i = 0; i < iterations; i++) {
            try {
                codeBlock.run();
                return;
            } catch (AssertionError e) {
                failures.add(e);
            }
            sum += timeInMillis;
            Thread.sleep(timeInMillis);
            timeInMillis *= 2;
        }
        timeInMillis = maxTimeInMillis - sum;
        Thread.sleep(Math.max(timeInMillis, 0));
        try {
            codeBlock.run();
        } catch (AssertionError e) {
            for (AssertionError failure : failures) {
                e.addSuppressed(failure);
            }
            throw e;
        }
    }

    /**
     * Periodically execute the supplied function until it returns true, or a timeout
     * is reached. This version uses a timeout of 10 seconds. If at all possible,
     * use {@link ESTestCase#assertBusy(CheckedRunnable)} instead.
     *
     * @param breakSupplier determines whether to return immediately or continue waiting.
     * @return the last value returned by <code>breakSupplier</code>
     * @throws InterruptedException if any sleep calls were interrupted.
     */
    public static boolean waitUntil(BooleanSupplier breakSupplier) throws InterruptedException {
        return waitUntil(breakSupplier, 10, TimeUnit.SECONDS);
    }

    // After 1s, we stop growing the sleep interval exponentially and just sleep 1s until maxWaitTime
    private static final long AWAIT_BUSY_THRESHOLD = 1000L;

    /**
     * Periodically execute the supplied function until it returns true, or until the
     * specified maximum wait time has elapsed. If at all possible, use
     * {@link ESTestCase#assertBusy(CheckedRunnable)} instead.
     *
     * @param breakSupplier determines whether to return immediately or continue waiting.
     * @param maxWaitTime the maximum amount of time to wait
     * @param unit the unit of tie for <code>maxWaitTime</code>
     * @return the last value returned by <code>breakSupplier</code>
     * @throws InterruptedException if any sleep calls were interrupted.
     */
    public static boolean waitUntil(BooleanSupplier breakSupplier, long maxWaitTime, TimeUnit unit) throws InterruptedException {
        long maxTimeInMillis = TimeUnit.MILLISECONDS.convert(maxWaitTime, unit);
        long timeInMillis = 1;
        long sum = 0;
        while (sum + timeInMillis < maxTimeInMillis) {
            if (breakSupplier.getAsBoolean()) {
                return true;
            }
            Thread.sleep(timeInMillis);
            sum += timeInMillis;
            timeInMillis = Math.min(AWAIT_BUSY_THRESHOLD, timeInMillis * 2);
        }
        timeInMillis = maxTimeInMillis - sum;
        Thread.sleep(Math.max(timeInMillis, 0));
        return breakSupplier.getAsBoolean();
    }

    public static boolean terminate(ExecutorService... services) {
        boolean terminated = true;
        for (ExecutorService service : services) {
            if (service != null) {
                terminated &= ThreadPool.terminate(service, 10, TimeUnit.SECONDS);
            }
        }
        return terminated;
    }

    public static boolean terminate(ThreadPool threadPool) {
        return ThreadPool.terminate(threadPool, 10, TimeUnit.SECONDS);
    }

    /**
     * Returns a {@link java.nio.file.Path} pointing to the class path relative resource given
     * as the first argument. In contrast to
     * <code>getClass().getResource(...).getFile()</code> this method will not
     * return URL encoded paths if the parent path contains spaces or other
     * non-standard characters.
     */
    @Override
    public Path getDataPath(String relativePath) {
        // we override LTC behavior here: wrap even resources with mockfilesystems,
        // because some code is buggy when it comes to multiple nio.2 filesystems
        // (e.g. FileSystemUtils, and likely some tests)
        try {
            return PathUtils.get(getClass().getResource(relativePath).toURI()).toAbsolutePath().normalize();
        } catch (Exception e) {
            throw new RuntimeException("resource not found: " + relativePath, e);
        }
    }

    /** Returns a random number of temporary paths. */
    public String[] tmpPaths() {
        final int numPaths = TestUtil.nextInt(random(), 1, 3);
        final String[] absPaths = new String[numPaths];
        for (int i = 0; i < numPaths; i++) {
            absPaths[i] = createTempDir().toAbsolutePath().toString();
        }
        return absPaths;
    }

    public NodeEnvironment newNodeEnvironment() throws IOException {
        return newNodeEnvironment(Settings.EMPTY);
    }

    public Settings buildEnvSettings(Settings settings) {
        return Settings.builder()
            .put(settings)
            .put(Environment.PATH_HOME_SETTING.getKey(), createTempDir().toAbsolutePath())
            .putList(Environment.PATH_DATA_SETTING.getKey(), tmpPaths())
            .build();
    }

    public NodeEnvironment newNodeEnvironment(Settings settings) throws IOException {
        Settings build = buildEnvSettings(settings);
        return new NodeEnvironment(build, TestEnvironment.newEnvironment(build));
    }

    public Environment newEnvironment() {
        Settings build = buildEnvSettings(Settings.EMPTY);
        return TestEnvironment.newEnvironment(build);
    }

    public Environment newEnvironment(Settings settings) {
        Settings build = buildEnvSettings(settings);
        return TestEnvironment.newEnvironment(build);
    }

    /** Return consistent index settings for the provided index version. */
    public static Settings.Builder settings(Version version) {
        Settings.Builder builder = Settings.builder().put(IndexMetadata.SETTING_VERSION_CREATED, version);
        return builder;
    }

    /**
     * Returns size random values
     */
    @SafeVarargs
    @SuppressWarnings("varargs")
    public static <T> List<T> randomSubsetOf(int size, T... values) {
        List<T> list = arrayAsArrayList(values);
        return randomSubsetOf(size, list);
    }

    /**
     * Returns a random subset of values (including a potential empty list, or the full original list)
     */
    public static <T> List<T> randomSubsetOf(Collection<T> collection) {
        return randomSubsetOf(randomInt(collection.size()), collection);
    }

    /**
     * Returns size random values
     */
    public static <T> List<T> randomSubsetOf(int size, Collection<T> collection) {
        if (size > collection.size()) {
            throw new IllegalArgumentException(
                "Can\'t pick " + size + " random objects from a collection of " + collection.size() + " objects"
            );
        }
        List<T> tempList = new ArrayList<>(collection);
        Collections.shuffle(tempList, random());
        return tempList.subList(0, size);
    }

    /**
     * Builds a set of unique items. Usually you'll get the requested count but you might get less than that number if the supplier returns
     * lots of repeats. Make sure that the items properly implement equals and hashcode.
     */
    public static <T> Set<T> randomUnique(Supplier<T> supplier, int targetCount) {
        Set<T> things = new HashSet<>();
        int maxTries = targetCount * 10;
        for (int t = 0; t < maxTries; t++) {
            if (things.size() == targetCount) {
                return things;
            }
            things.add(supplier.get());
        }
        // Oh well, we didn't get enough unique things. It'll be ok.
        return things;
    }

    public static String randomGeohash(int minPrecision, int maxPrecision) {
        return geohashGenerator.ofStringLength(random(), minPrecision, maxPrecision);
    }

    public static String getTestTransportType() {
        return MockNioTransportPlugin.MOCK_NIO_TRANSPORT_NAME;
    }

    public static Class<? extends Plugin> getTestTransportPlugin() {
        return MockNioTransportPlugin.class;
    }

    private static final GeohashGenerator geohashGenerator = new GeohashGenerator();

    public String randomCompatibleMediaType(RestApiVersion version) {
        XContentType type = randomFrom(XContentType.VND_JSON, XContentType.VND_SMILE, XContentType.VND_CBOR, XContentType.VND_YAML);
        return compatibleMediaType(type, version);
    }

    public String compatibleMediaType(XContentType type, RestApiVersion version) {
        return type.toParsedMediaType()
            .responseContentTypeHeader(Map.of(MediaType.COMPATIBLE_WITH_PARAMETER_NAME, String.valueOf(version.major)));
    }

    public XContentType randomVendorType() {
        return randomFrom(XContentType.VND_JSON, XContentType.VND_SMILE, XContentType.VND_CBOR, XContentType.VND_YAML);
    }

    public static class GeohashGenerator extends CodepointSetGenerator {
        private static final char[] ASCII_SET = "0123456789bcdefghjkmnpqrstuvwxyz".toCharArray();

        public GeohashGenerator() {
            super(ASCII_SET);
        }
    }

    /**
     * Returns the bytes that represent the XContent output of the provided {@link ToXContent} object, using the provided
     * {@link XContentType}. Wraps the output into a new anonymous object according to the value returned
     * by the {@link ToXContent#isFragment()} method returns. Shuffles the keys to make sure that parsing never relies on keys ordering.
     */
    protected final BytesReference toShuffledXContent(
        ToXContent toXContent,
        XContentType xContentType,
        ToXContent.Params params,
        boolean humanReadable,
        String... exceptFieldNames
    ) throws IOException {
        BytesReference bytes = XContentHelper.toXContent(toXContent, xContentType, params, humanReadable);
        try (XContentParser parser = createParser(xContentType.xContent(), bytes)) {
            try (XContentBuilder builder = shuffleXContent(parser, rarely(), exceptFieldNames)) {
                return BytesReference.bytes(builder);
            }
        }
    }

    /**
     * Randomly shuffles the fields inside objects in the {@link XContentBuilder} passed in.
     * Recursively goes through inner objects and also shuffles them. Exceptions for this
     * recursive shuffling behavior can be made by passing in the names of fields which
     * internally should stay untouched.
     */
    protected final XContentBuilder shuffleXContent(XContentBuilder builder, String... exceptFieldNames) throws IOException {
        try (XContentParser parser = createParser(builder)) {
            return shuffleXContent(parser, builder.isPrettyPrint(), exceptFieldNames);
        }
    }

    /**
     * Randomly shuffles the fields inside objects parsed using the {@link XContentParser} passed in.
     * Recursively goes through inner objects and also shuffles them. Exceptions for this
     * recursive shuffling behavior can be made by passing in the names of fields which
     * internally should stay untouched.
     */
    public static XContentBuilder shuffleXContent(XContentParser parser, boolean prettyPrint, String... exceptFieldNames)
        throws IOException {
        XContentBuilder xContentBuilder = XContentFactory.contentBuilder(parser.contentType());
        if (prettyPrint) {
            xContentBuilder.prettyPrint();
        }
        Token token = parser.currentToken() == null ? parser.nextToken() : parser.currentToken();
        if (token == Token.START_ARRAY) {
            List<Object> shuffledList = shuffleList(parser.listOrderedMap(), new HashSet<>(Arrays.asList(exceptFieldNames)));
            return xContentBuilder.value(shuffledList);
        }
        // we need a sorted map for reproducibility, as we are going to shuffle its keys and write XContent back
        Map<String, Object> shuffledMap = shuffleMap(
            (LinkedHashMap<String, Object>) parser.mapOrdered(),
            new HashSet<>(Arrays.asList(exceptFieldNames))
        );
        return xContentBuilder.map(shuffledMap);
    }

    // shuffle fields of objects in the list, but not the list itself
    @SuppressWarnings("unchecked")
    private static List<Object> shuffleList(List<Object> list, Set<String> exceptFields) {
        List<Object> targetList = new ArrayList<>();
        for (Object value : list) {
            if (value instanceof Map) {
                LinkedHashMap<String, Object> valueMap = (LinkedHashMap<String, Object>) value;
                targetList.add(shuffleMap(valueMap, exceptFields));
            } else if (value instanceof List) {
                targetList.add(shuffleList((List) value, exceptFields));
            } else {
                targetList.add(value);
            }
        }
        return targetList;
    }

    @SuppressWarnings("unchecked")
    public static LinkedHashMap<String, Object> shuffleMap(LinkedHashMap<String, Object> map, Set<String> exceptFields) {
        List<String> keys = new ArrayList<>(map.keySet());
        LinkedHashMap<String, Object> targetMap = new LinkedHashMap<>();
        Collections.shuffle(keys, random());
        for (String key : keys) {
            Object value = map.get(key);
            if (value instanceof Map && exceptFields.contains(key) == false) {
                LinkedHashMap<String, Object> valueMap = (LinkedHashMap<String, Object>) value;
                targetMap.put(key, shuffleMap(valueMap, exceptFields));
            } else if (value instanceof List && exceptFields.contains(key) == false) {
                targetMap.put(key, shuffleList((List) value, exceptFields));
            } else {
                targetMap.put(key, value);
            }
        }
        return targetMap;
    }

    /**
     * Create a copy of an original {@link Writeable} object by running it through a {@link BytesStreamOutput} and
     * reading it in again using a provided {@link Writeable.Reader}. The stream that is wrapped around the {@link StreamInput}
     * potentially need to use a {@link NamedWriteableRegistry}, so this needs to be provided too (although it can be
     * empty if the object that is streamed doesn't contain any {@link NamedWriteable} objects itself.
     */
    public static <T extends Writeable> T copyWriteable(
        T original,
        NamedWriteableRegistry namedWriteableRegistry,
        Writeable.Reader<T> reader
    ) throws IOException {
        return copyWriteable(original, namedWriteableRegistry, reader, Version.CURRENT);
    }

    /**
     * Same as {@link #copyWriteable(Writeable, NamedWriteableRegistry, Writeable.Reader)} but also allows to provide
     * a {@link Version} argument which will be used to write and read back the object.
     */
    public static <T extends Writeable> T copyWriteable(
        T original,
        NamedWriteableRegistry namedWriteableRegistry,
        Writeable.Reader<T> reader,
        Version version
    ) throws IOException {
        return copyInstance(original, namedWriteableRegistry, (out, value) -> value.writeTo(out), reader, version);
    }

    /**
     * Create a copy of an original {@link NamedWriteable} object by running it through a {@link BytesStreamOutput} and
     * reading it in again using a provided {@link Writeable.Reader}.
     */
    public static <T extends NamedWriteable> T copyNamedWriteable(
        T original,
        NamedWriteableRegistry namedWriteableRegistry,
        Class<T> categoryClass
    ) throws IOException {
        return copyNamedWriteable(original, namedWriteableRegistry, categoryClass, Version.CURRENT);
    }

    /**
     * Same as {@link #copyNamedWriteable(NamedWriteable, NamedWriteableRegistry, Class)} but also allows to provide
     * a {@link Version} argument which will be used to write and read back the object.
     */
    public static <T extends NamedWriteable> T copyNamedWriteable(
        T original,
        NamedWriteableRegistry namedWriteableRegistry,
        Class<T> categoryClass,
        Version version
    ) throws IOException {
        return copyInstance(
            original,
            namedWriteableRegistry,
            (out, value) -> out.writeNamedWriteable(value),
            in -> in.readNamedWriteable(categoryClass),
            version
        );
    }

    protected static <T> T copyInstance(
        T original,
        NamedWriteableRegistry namedWriteableRegistry,
        Writeable.Writer<T> writer,
        Writeable.Reader<T> reader,
        Version version
    ) throws IOException {
        try (BytesStreamOutput output = new BytesStreamOutput()) {
            output.setVersion(version);
            writer.write(output, original);
            try (StreamInput in = new NamedWriteableAwareStreamInput(output.bytes().streamInput(), namedWriteableRegistry)) {
                in.setVersion(version);
                return reader.read(in);
            }
        }
    }

    protected final XContentParserConfiguration parserConfig() {
        XContentParserConfiguration config = XContentParserConfiguration.EMPTY.withRegistry(xContentRegistry())
            .withDeprecationHandler(LoggingDeprecationHandler.INSTANCE);
        return randomBoolean() ? config : config.withRestApiVersion(RestApiVersion.minimumSupported());
    }
    
    /**
     * Create a new {@link XContentParser}.
     */
    protected final XContentParser createParser(XContentBuilder builder) throws IOException {
        return createParser(builder.contentType().xContent(), BytesReference.bytes(builder));
    }

    /**
     * Create a new {@link XContentParser}.
     */
    protected final XContentParser createParser(XContent xContent, String data) throws IOException {
        return xContent.createParser(parserConfig(), data);
    }

    /**
     * Create a new {@link XContentParser}.
     */
    protected final XContentParser createParser(XContent xContent, InputStream data) throws IOException {
        return xContent.createParser(parserConfig(), data);
    }

    /**
     * Create a new {@link XContentParser}.
     */
    protected final XContentParser createParser(XContent xContent, byte[] data) throws IOException {
        return xContent.createParser(parserConfig(), data);
    }

    /**
     * Create a new {@link XContentParser}.
     */
    protected final XContentParser createParser(XContent xContent, BytesReference data) throws IOException {
        return createParser(parserConfig(), xContent, data);
    }

    /**
     * Create a new {@link XContentParser}.
     */
<<<<<<< HEAD
    protected final XContentParser createParser(XContentParserConfiguration config, XContent xContent, BytesReference data)
        throws IOException {
        if (data.hasArray()) {
            return xContent.createParser(config, data.array(), data.arrayOffset(), data.length());
=======
    protected final XContentParser createParser(NamedXContentRegistry namedXContentRegistry, XContent xContent, BytesReference data)
        throws IOException {
        if (data.hasArray()) {
            return xContent.createParser(
                namedXContentRegistry,
                LoggingDeprecationHandler.INSTANCE,
                data.array(),
                data.arrayOffset(),
                data.length()
            );
>>>>>>> 12ad399c
        }
        return xContent.createParser(config, data.streamInput());
    }

<<<<<<< HEAD
    protected final XContentParser createParserWithCompatibilityFor(XContent xContent, String data,
                                                            RestApiVersion restApiVersion) throws IOException {
        return xContent.createParser(parserConfig().withRestApiVersion(restApiVersion), data);
=======
    protected final XContentParser createParserWithCompatibilityFor(XContent xContent, String data, RestApiVersion restApiVersion)
        throws IOException {
        return xContent.createParserForCompatibility(
            xContentRegistry(),
            LoggingDeprecationHandler.INSTANCE,
            new ByteArrayInputStream(data.getBytes(StandardCharsets.UTF_8)),
            restApiVersion
        );
>>>>>>> 12ad399c
    }

    private static final NamedXContentRegistry DEFAULT_NAMED_X_CONTENT_REGISTRY = new NamedXContentRegistry(
        ClusterModule.getNamedXWriteables()
    );

    /**
     * The {@link NamedXContentRegistry} to use for this test. Subclasses should override and use liberally.
     */
    protected NamedXContentRegistry xContentRegistry() {
        return DEFAULT_NAMED_X_CONTENT_REGISTRY;
    }

    /**
     * The {@link NamedWriteableRegistry} to use for this test. Subclasses should override and use liberally.
     */
    protected NamedWriteableRegistry writableRegistry() {
        return new NamedWriteableRegistry(ClusterModule.getNamedWriteables());
    }

    /**
     * Create a "mock" script for use either with {@link MockScriptEngine} or anywhere where you need a script but don't really care about
     * its contents.
     */
    public static Script mockScript(String id) {
        return new Script(ScriptType.INLINE, MockScriptEngine.NAME, id, emptyMap());
    }

    /** Returns the suite failure marker: internal use only! */
    public static TestRuleMarkFailure getSuiteFailureMarker() {
        return suiteFailureMarker;
    }

    /** Compares two stack traces, ignoring module (which is not yet serialized) */
    public static void assertArrayEquals(StackTraceElement expected[], StackTraceElement actual[]) {
        assertEquals(expected.length, actual.length);
        for (int i = 0; i < expected.length; i++) {
            assertEquals(expected[i], actual[i]);
        }
    }

    /** Compares two stack trace elements, ignoring module (which is not yet serialized) */
    public static void assertEquals(StackTraceElement expected, StackTraceElement actual) {
        assertEquals(expected.getClassName(), actual.getClassName());
        assertEquals(expected.getMethodName(), actual.getMethodName());
        assertEquals(expected.getFileName(), actual.getFileName());
        assertEquals(expected.getLineNumber(), actual.getLineNumber());
        assertEquals(expected.isNativeMethod(), actual.isNativeMethod());
    }

    protected static long spinForAtLeastOneMillisecond() {
        return spinForAtLeastNMilliseconds(1);
    }

    protected static long spinForAtLeastNMilliseconds(final long ms) {
        long nanosecondsInMillisecond = TimeUnit.NANOSECONDS.convert(ms, TimeUnit.MILLISECONDS);
        /*
         * Force at least ms milliseconds to elapse, but ensure the clock has enough resolution to
         * observe the passage of time.
         */
        long start = System.nanoTime();
        long elapsed;
        while ((elapsed = (System.nanoTime() - start)) < nanosecondsInMillisecond) {
            // busy spin
        }
        return elapsed;
    }

    /**
     * Creates an IndexAnalyzers with a single default analyzer
     */
    protected IndexAnalyzers createDefaultIndexAnalyzers() {
        return new IndexAnalyzers(
            Map.of("default", new NamedAnalyzer("default", AnalyzerScope.INDEX, new StandardAnalyzer())),
            Map.of(),
            Map.of()
        );
    }

    /**
     * Creates an TestAnalysis with all the default analyzers configured.
     */
    public static TestAnalysis createTestAnalysis(Index index, Settings settings, AnalysisPlugin... analysisPlugins) throws IOException {
        Settings nodeSettings = Settings.builder().put(Environment.PATH_HOME_SETTING.getKey(), createTempDir()).build();
        return createTestAnalysis(index, nodeSettings, settings, analysisPlugins);
    }

    /**
     * Creates an TestAnalysis with all the default analyzers configured.
     */
    public static TestAnalysis createTestAnalysis(Index index, Settings nodeSettings, Settings settings, AnalysisPlugin... analysisPlugins)
        throws IOException {
        Settings indexSettings = Settings.builder().put(settings).put(IndexMetadata.SETTING_VERSION_CREATED, Version.CURRENT).build();
        return createTestAnalysis(IndexSettingsModule.newIndexSettings(index, indexSettings), nodeSettings, analysisPlugins);
    }

    /**
     * Creates an TestAnalysis with all the default analyzers configured.
     */
    public static TestAnalysis createTestAnalysis(IndexSettings indexSettings, Settings nodeSettings, AnalysisPlugin... analysisPlugins)
        throws IOException {
        Environment env = TestEnvironment.newEnvironment(nodeSettings);
        AnalysisModule analysisModule = new AnalysisModule(env, Arrays.asList(analysisPlugins));
        AnalysisRegistry analysisRegistry = analysisModule.getAnalysisRegistry();
        return new TestAnalysis(
            analysisRegistry.build(indexSettings),
            analysisRegistry.buildTokenFilterFactories(indexSettings),
            analysisRegistry.buildTokenizerFactories(indexSettings),
            analysisRegistry.buildCharFilterFactories(indexSettings)
        );
    }

    /**
     * This cute helper class just holds all analysis building blocks that are used
     * to build IndexAnalyzers. This is only for testing since in production we only need the
     * result and we don't even expose it there.
     */
    public static final class TestAnalysis {

        public final IndexAnalyzers indexAnalyzers;
        public final Map<String, TokenFilterFactory> tokenFilter;
        public final Map<String, TokenizerFactory> tokenizer;
        public final Map<String, CharFilterFactory> charFilter;

        public TestAnalysis(
            IndexAnalyzers indexAnalyzers,
            Map<String, TokenFilterFactory> tokenFilter,
            Map<String, TokenizerFactory> tokenizer,
            Map<String, CharFilterFactory> charFilter
        ) {
            this.indexAnalyzers = indexAnalyzers;
            this.tokenFilter = tokenFilter;
            this.tokenizer = tokenizer;
            this.charFilter = charFilter;
        }
    }

    private static boolean isUnusableLocale() {
        return inFipsJvm()
            && (Locale.getDefault().toLanguageTag().equals("th-TH")
                || Locale.getDefault().toLanguageTag().equals("ja-JP-u-ca-japanese-x-lvariant-JP")
                || Locale.getDefault().toLanguageTag().equals("th-TH-u-nu-thai-x-lvariant-TH"));
    }

    public static boolean inFipsJvm() {
        return Boolean.parseBoolean(System.getProperty(FIPS_SYSPROP));
    }

    /**
     * Returns a unique port range for this JVM starting from the computed base port
     */
    public static String getPortRange() {
        return getBasePort() + "-" + (getBasePort() + 99); // upper bound is inclusive
    }

    protected static int getBasePort() {
        // some tests use MockTransportService to do network based testing. Yet, we run tests in multiple JVMs that means
        // concurrent tests could claim port that another JVM just released and if that test tries to simulate a disconnect it might
        // be smart enough to re-connect depending on what is tested. To reduce the risk, since this is very hard to debug we use
        // a different default port range per JVM unless the incoming settings override it
        // use a non-default base port otherwise some cluster in this JVM might reuse a port

        // We rely on Gradle implementation details here, the worker IDs are long values incremented by one for the
        // lifespan of the daemon this means that they can get larger than the allowed port range.
        // Ephemeral ports on Linux start at 32768 so we modulo to make sure that we don't exceed that.
        // This is safe as long as we have fewer than 224 Gradle workers running in parallel
        // See also: https://github.com/elastic/elasticsearch/issues/44134
        final String workerIdStr = System.getProperty(ESTestCase.TEST_WORKER_SYS_PROPERTY);
        final int startAt;
        if (workerIdStr == null) {
            startAt = 0; // IDE
        } else {
            // we adjust the gradle worker id with mod so as to not go over the ephemoral port ranges, but gradle continually
            // increases this value, so the mod can eventually become zero, thus we shift on both sides by 1
            final long workerId = Long.valueOf(workerIdStr);
            assert workerId >= 1 : "Non positive gradle worker id: " + workerIdStr;
            startAt = Math.floorMod(workerId - 1, 223) + 1;
        }
        assert startAt >= 0 : "Unexpected test worker Id, resulting port range would be negative";
        return MIN_PRIVATE_PORT + (startAt * 100);
    }

    protected static InetAddress randomIp(boolean v4) {
        try {
            if (v4) {
                byte[] ipv4 = new byte[4];
                random().nextBytes(ipv4);
                return InetAddress.getByAddress(ipv4);
            } else {
                byte[] ipv6 = new byte[16];
                random().nextBytes(ipv6);
                return InetAddress.getByAddress(ipv6);
            }
        } catch (UnknownHostException e) {
            throw new AssertionError();
        }
    }

    public static final class DeprecationWarning {
        private final Level level;
        private final String message;

        public DeprecationWarning(Level level, String message) {
            this.level = level;
            this.message = message;
        }

        @Override
        public int hashCode() {
            return Objects.hash(level, message);
        }

        @Override
        public boolean equals(Object o) {
            if (this == o) return true;
            if (o == null || getClass() != o.getClass()) return false;
            DeprecationWarning that = (DeprecationWarning) o;
            return Objects.equals(level, that.level) && Objects.equals(message, that.message);
        }

        @Override
        public String toString() {
            return String.format(Locale.ROOT, "%s (%s): %s", level.name(), level.intLevel(), message);
        }
    }
}<|MERGE_RESOLUTION|>--- conflicted
+++ resolved
@@ -1460,41 +1460,17 @@
     /**
      * Create a new {@link XContentParser}.
      */
-<<<<<<< HEAD
     protected final XContentParser createParser(XContentParserConfiguration config, XContent xContent, BytesReference data)
         throws IOException {
         if (data.hasArray()) {
             return xContent.createParser(config, data.array(), data.arrayOffset(), data.length());
-=======
-    protected final XContentParser createParser(NamedXContentRegistry namedXContentRegistry, XContent xContent, BytesReference data)
-        throws IOException {
-        if (data.hasArray()) {
-            return xContent.createParser(
-                namedXContentRegistry,
-                LoggingDeprecationHandler.INSTANCE,
-                data.array(),
-                data.arrayOffset(),
-                data.length()
-            );
->>>>>>> 12ad399c
         }
         return xContent.createParser(config, data.streamInput());
     }
 
-<<<<<<< HEAD
     protected final XContentParser createParserWithCompatibilityFor(XContent xContent, String data,
                                                             RestApiVersion restApiVersion) throws IOException {
         return xContent.createParser(parserConfig().withRestApiVersion(restApiVersion), data);
-=======
-    protected final XContentParser createParserWithCompatibilityFor(XContent xContent, String data, RestApiVersion restApiVersion)
-        throws IOException {
-        return xContent.createParserForCompatibility(
-            xContentRegistry(),
-            LoggingDeprecationHandler.INSTANCE,
-            new ByteArrayInputStream(data.getBytes(StandardCharsets.UTF_8)),
-            restApiVersion
-        );
->>>>>>> 12ad399c
     }
 
     private static final NamedXContentRegistry DEFAULT_NAMED_X_CONTENT_REGISTRY = new NamedXContentRegistry(
