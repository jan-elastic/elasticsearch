/*
 * Licensed to Elasticsearch under one or more contributor
 * license agreements. See the NOTICE file distributed with
 * this work for additional information regarding copyright
 * ownership. Elasticsearch licenses this file to you under
 * the Apache License, Version 2.0 (the "License"); you may
 * not use this file except in compliance with the License.
 * You may obtain a copy of the License at
 *
 *    http://www.apache.org/licenses/LICENSE-2.0
 *
 * Unless required by applicable law or agreed to in writing,
 * software distributed under the License is distributed on an
 * "AS IS" BASIS, WITHOUT WARRANTIES OR CONDITIONS OF ANY
 * KIND, either express or implied.  See the License for the
 * specific language governing permissions and limitations
 * under the License.
 */

package org.elasticsearch.action.update;

import org.elasticsearch.action.DocWriteResponse;
import org.elasticsearch.common.io.stream.StreamInput;
import org.elasticsearch.common.io.stream.StreamOutput;
import org.elasticsearch.common.xcontent.XContentBuilder;
import org.elasticsearch.common.xcontent.XContentBuilderString;
import org.elasticsearch.index.get.GetResult;
<<<<<<< HEAD
import org.elasticsearch.index.seqno.SequenceNumbersService;
import org.elasticsearch.index.shard.ShardId;
=======
import org.elasticsearch.index.shard.ShardId;
import org.elasticsearch.rest.RestStatus;
>>>>>>> fafeb3ab

import java.io.IOException;

/**
 */
public class UpdateResponse extends DocWriteResponse {

    private boolean created;
    private GetResult getResult;

    public UpdateResponse() {
    }

    /**
     * Constructor to be used when a update didn't translate in a write.
     * For example: update script with operation set to none
     */
    public UpdateResponse(ShardId shardId, String type, String id, long version, boolean created) {
<<<<<<< HEAD
        this(new ShardInfo(0, 0), shardId, type, id, SequenceNumbersService.UNASSIGNED_SEQ_NO, version, created);
    }

    public UpdateResponse(ShardInfo shardInfo, ShardId shardId, String type, String id, long seqNo, long version, boolean created) {
        super(shardId, type, id, seqNo, version);
=======
        this(new ShardInfo(0, 0), shardId, type, id, version, created);
    }

    public UpdateResponse(ShardInfo shardInfo, ShardId shardId, String type, String id, long version, boolean created) {
        super(shardId, type, id, version);
>>>>>>> fafeb3ab
        setShardInfo(shardInfo);
        this.created = created;
    }

    public void setGetResult(GetResult getResult) {
        this.getResult = getResult;
    }

    public GetResult getGetResult() {
        return this.getResult;
    }

    /**
     * Returns true if document was created due to an UPSERT operation
     */
    public boolean isCreated() {
        return this.created;

    }

    @Override
    public RestStatus status() {
        if (created) {
            return RestStatus.CREATED;
        }
        return super.status();
    }

    @Override
    public void readFrom(StreamInput in) throws IOException {
        super.readFrom(in);
        created = in.readBoolean();
        if (in.readBoolean()) {
            getResult = GetResult.readGetResult(in);
        }
    }

    @Override
    public void writeTo(StreamOutput out) throws IOException {
        super.writeTo(out);
        out.writeBoolean(created);
        if (getResult == null) {
            out.writeBoolean(false);
        } else {
            out.writeBoolean(true);
            getResult.writeTo(out);
        }
    }

<<<<<<< HEAD
=======

>>>>>>> fafeb3ab
    static final class Fields {
        static final XContentBuilderString GET = new XContentBuilderString("get");
    }

    @Override
    public XContentBuilder toXContent(XContentBuilder builder, Params params) throws IOException {
        super.toXContent(builder, params);
        if (getGetResult() != null) {
            builder.startObject(Fields.GET);
            getGetResult().toXContentEmbedded(builder, params);
            builder.endObject();
        }
        return builder;
    }
<<<<<<< HEAD
=======

    @Override
    public String toString() {
        StringBuilder builder = new StringBuilder();
        builder.append("UpdateResponse[");
        builder.append("index=").append(getIndex());
        builder.append(",type=").append(getType());
        builder.append(",id=").append(getId());
        builder.append(",version=").append(getVersion());
        builder.append(",created=").append(created);
        builder.append(",shards=").append(getShardInfo());
        return builder.append("]").toString();
    }

>>>>>>> fafeb3ab
}<|MERGE_RESOLUTION|>--- conflicted
+++ resolved
@@ -25,13 +25,9 @@
 import org.elasticsearch.common.xcontent.XContentBuilder;
 import org.elasticsearch.common.xcontent.XContentBuilderString;
 import org.elasticsearch.index.get.GetResult;
-<<<<<<< HEAD
 import org.elasticsearch.index.seqno.SequenceNumbersService;
 import org.elasticsearch.index.shard.ShardId;
-=======
-import org.elasticsearch.index.shard.ShardId;
 import org.elasticsearch.rest.RestStatus;
->>>>>>> fafeb3ab
 
 import java.io.IOException;
 
@@ -50,19 +46,11 @@
      * For example: update script with operation set to none
      */
     public UpdateResponse(ShardId shardId, String type, String id, long version, boolean created) {
-<<<<<<< HEAD
         this(new ShardInfo(0, 0), shardId, type, id, SequenceNumbersService.UNASSIGNED_SEQ_NO, version, created);
     }
 
     public UpdateResponse(ShardInfo shardInfo, ShardId shardId, String type, String id, long seqNo, long version, boolean created) {
         super(shardId, type, id, seqNo, version);
-=======
-        this(new ShardInfo(0, 0), shardId, type, id, version, created);
-    }
-
-    public UpdateResponse(ShardInfo shardInfo, ShardId shardId, String type, String id, long version, boolean created) {
-        super(shardId, type, id, version);
->>>>>>> fafeb3ab
         setShardInfo(shardInfo);
         this.created = created;
     }
@@ -112,10 +100,6 @@
         }
     }
 
-<<<<<<< HEAD
-=======
-
->>>>>>> fafeb3ab
     static final class Fields {
         static final XContentBuilderString GET = new XContentBuilderString("get");
     }
@@ -130,8 +114,6 @@
         }
         return builder;
     }
-<<<<<<< HEAD
-=======
 
     @Override
     public String toString() {
@@ -145,6 +127,4 @@
         builder.append(",shards=").append(getShardInfo());
         return builder.append("]").toString();
     }
-
->>>>>>> fafeb3ab
 }