--- conflicted
+++ resolved
@@ -7,7 +7,6 @@
 
 package org.elasticsearch.compute.operator;
 
-import org.elasticsearch.common.unit.ByteSizeValue;
 import org.elasticsearch.compute.aggregation.AggregatorMode;
 import org.elasticsearch.compute.aggregation.MaxLongAggregatorFunction;
 import org.elasticsearch.compute.aggregation.MaxLongAggregatorFunctionSupplier;
@@ -54,14 +53,8 @@
         return new HashAggregationOperator.HashAggregationOperatorFactory(
             List.of(new HashAggregationOperator.GroupSpec(0, ElementType.LONG)),
             List.of(
-<<<<<<< HEAD
-                // TODO remove the null BigArrays we pass - it's part of the context
-                new SumLongAggregatorFunctionSupplier(null, sumChannels).groupingAggregatorFactory(mode),
-                new MaxLongAggregatorFunctionSupplier(null, maxChannels).groupingAggregatorFactory(mode)
-=======
                 new SumLongAggregatorFunctionSupplier(sumChannels).groupingAggregatorFactory(mode),
                 new MaxLongAggregatorFunctionSupplier(maxChannels).groupingAggregatorFactory(mode)
->>>>>>> 046cdeae
             ),
             randomPageSize()
         );
