--- conflicted
+++ resolved
@@ -77,81 +77,8 @@
     }
 
     public static void readInto(List<Object> values, Block block) {
-<<<<<<< HEAD
-        for (int i = 0; i < block.getPositionCount(); i++) {
-            int valueCount = block.getValueCount(i);
-            if (block.isNull(i)) {
-                values.add(null);
-            } else if (block instanceof IntBlock b) {
-                if (valueCount > 1) {
-                    List<Object> mv = new ArrayList<>(valueCount);
-                    int start = block.getFirstValueIndex(i);
-                    int end = start + valueCount;
-                    for (int j = start; j < end; j++) {
-                        mv.add(b.getInt(j));
-                    }
-                    values.add(mv);
-                } else {
-                    values.add(b.getInt(block.getFirstValueIndex(i)));
-                }
-            } else if (block instanceof LongBlock b) {
-                if (valueCount > 1) {
-                    List<Object> mv = new ArrayList<>(valueCount);
-                    int start = block.getFirstValueIndex(i);
-                    int end = start + valueCount;
-                    for (int j = start; j < end; j++) {
-                        mv.add(b.getLong(j));
-                    }
-                    values.add(mv);
-                } else {
-                    values.add(b.getLong(block.getFirstValueIndex(i)));
-                }
-            } else if (block instanceof DoubleBlock b) {
-                if (valueCount > 1) {
-                    List<Object> mv = new ArrayList<>(valueCount);
-                    int start = block.getFirstValueIndex(i);
-                    int end = start + valueCount;
-                    for (int j = start; j < end; j++) {
-                        mv.add(b.getDouble(j));
-                    }
-                    values.add(mv);
-                } else {
-                    values.add(b.getDouble(block.getFirstValueIndex(i)));
-                }
-            } else if (block instanceof BytesRefBlock b) {
-                if (valueCount > 1) {
-                    List<Object> mv = new ArrayList<>(valueCount);
-                    int start = block.getFirstValueIndex(i);
-                    int end = start + valueCount;
-                    for (int j = start; j < end; j++) {
-                        mv.add(b.getBytesRef(j, new BytesRef()));
-                    }
-                    values.add(mv);
-                } else {
-                    values.add(b.getBytesRef(block.getFirstValueIndex(i), new BytesRef()));
-                }
-            } else if (block instanceof BooleanBlock b) {
-                if (valueCount > 1) {
-                    List<Object> mv = new ArrayList<>(valueCount);
-                    int start = block.getFirstValueIndex(i);
-                    int end = start + valueCount;
-                    for (int j = start; j < end; j++) {
-                        mv.add(b.getBoolean(j));
-                    }
-                    values.add(mv);
-                } else {
-                    values.add(b.getBoolean(block.getFirstValueIndex(i)));
-                }
-            } else if (block instanceof DocBlock b) {
-                DocVector v = b.asVector();
-                values.add(new Doc(v.shards().getInt(i), v.segments().getInt(i), v.docs().getInt(i)));
-            } else {
-                throw new IllegalArgumentException("can't read values from [" + block + "]");
-            }
-=======
         for (int p = 0; p < block.getPositionCount(); p++) {
             values.add(toJavaObject(block, p));
->>>>>>> ab9a0d63
         }
     }
 }