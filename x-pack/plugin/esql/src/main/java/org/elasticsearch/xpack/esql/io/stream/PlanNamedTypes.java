--- conflicted
+++ resolved
@@ -335,6 +335,7 @@
         for (List<NamedWriteableRegistry.Entry> ee : List.of(
             EsqlArithmeticOperation.getNamedWriteables(),
             EsqlBinaryComparison.getNamedWriteables(),
+            FullTextPredicate.getNamedWriteables(),
             NamedExpression.getNamedWriteables(),
             UnaryScalarFunction.getNamedWriteables(),
             List.of(UnsupportedAttribute.ENTRY, InsensitiveEquals.ENTRY, Literal.ENTRY, org.elasticsearch.xpack.esql.expression.Order.ENTRY)
@@ -343,15 +344,6 @@
                 entries.add(of(Expression.class, e));
             }
         }
-<<<<<<< HEAD
-=======
-        for (NamedWriteableRegistry.Entry e : FullTextPredicate.getNamedWriteables()) {
-            entries.add(of(Expression.class, e));
-        }
-        entries.add(of(Expression.class, UnsupportedAttribute.ENTRY));
-        entries.add(of(Expression.class, Literal.ENTRY));
-        entries.add(of(Expression.class, org.elasticsearch.xpack.esql.expression.Order.ENTRY));
->>>>>>> b147d075
 
         return entries;
     }
