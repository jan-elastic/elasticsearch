--- conflicted
+++ resolved
@@ -313,13 +313,7 @@
     @Override
     public ExpressionEvaluator.Factory toEvaluator(Function<Expression, ExpressionEvaluator.Factory> toEvaluator) {
         ElementType resultType = PlannerUtils.toElementType(dataType());
-<<<<<<< HEAD
-        List<ConditionEvaluatorSupplier> conditionsFactories = conditions.stream()
-            .map(c -> new ConditionEvaluatorSupplier(c.condition.source(), toEvaluator.apply(c.condition), toEvaluator.apply(c.value)))
-            .toList();
-=======
         List<ConditionEvaluatorSupplier> conditionsFactories = conditions.stream().map(c -> c.toEvaluator(toEvaluator)).toList();
->>>>>>> ef3a5a13
         ExpressionEvaluator.Factory elseValueFactory = toEvaluator.apply(elseValue);
 
         if (conditionsFactories.size() == 1 && conditionsFactories.get(0).value.safeToEvalInLazy() && elseValueFactory.safeToEvalInLazy()) {
@@ -345,12 +339,7 @@
         return new ExpressionEvaluator.Factory() {
             @Override
             public ExpressionEvaluator get(DriverContext context) {
-                Warnings warnings = Warnings.createWarnings(context.warningsMode(), source());
                 return new CaseEvaluator(
-<<<<<<< HEAD
-                    warnings,
-=======
->>>>>>> ef3a5a13
                     context.blockFactory(),
                     resultType,
                     conditionsFactories.stream().map(x -> x.apply(context)).toList(),
@@ -360,22 +349,7 @@
 
             @Override
             public String toString() {
-<<<<<<< HEAD
                 return "CaseLazyEvaluator[conditions=" + conditionsFactories + ", elseVal=" + elseValueFactory + ']';
-            }
-        };
-    }
-
-    private record ConditionEvaluatorSupplier(
-        Source conditionSource,
-        ExpressionEvaluator.Factory condition,
-        ExpressionEvaluator.Factory value
-    ) implements Function<DriverContext, ConditionEvaluator> {
-        @Override
-        public ConditionEvaluator apply(DriverContext driverContext) {
-            return new ConditionEvaluator(conditionSource, condition.get(driverContext), value.get(driverContext));
-=======
-                return "CaseEvaluator[conditions=" + conditionsFactories + ", elseVal=" + elseValueFactory + ']';
             }
         };
     }
@@ -401,7 +375,6 @@
                 condition.get(driverContext),
                 value.get(driverContext)
             );
->>>>>>> ef3a5a13
         }
 
         @Override
@@ -410,23 +383,15 @@
         }
     }
 
-<<<<<<< HEAD
-    private record ConditionEvaluator(
-        Source conditionSource,
-        EvalOperator.ExpressionEvaluator condition,
-        EvalOperator.ExpressionEvaluator value
-    ) implements Releasable {
-        Exception multivalueInCondition() {
-            return new IllegalArgumentException("single-value function encountered multi-value in " + conditionSource.text());
-        }
-
-=======
     record ConditionEvaluator(
         Warnings conditionWarnings,
         EvalOperator.ExpressionEvaluator condition,
         EvalOperator.ExpressionEvaluator value
     ) implements Releasable {
->>>>>>> ef3a5a13
+        Exception multivalueInCondition() {
+            return new IllegalArgumentException("CASE expects a single-valued boolean");
+        }
+
         @Override
         public void close() {
             Releasables.closeExpectNoException(condition, value);
@@ -439,10 +404,6 @@
     }
 
     private record CaseEvaluator(
-<<<<<<< HEAD
-        Warnings warnings,
-=======
->>>>>>> ef3a5a13
         BlockFactory blockFactory,
         ElementType resultType,
         List<ConditionEvaluator> conditions,
@@ -474,14 +435,9 @@
                                     continue;
                                 }
                                 if (b.getValueCount(0) > 1) {
-<<<<<<< HEAD
-                                    warnings.registerException(condition.multivalueInCondition());
-                                    // Multivalued fields become null which becomes false.
-=======
                                     condition.conditionWarnings.registerException(
                                         new IllegalArgumentException("CASE expects a single-valued boolean")
                                     );
->>>>>>> ef3a5a13
                                     continue;
                                 }
                                 if (false == b.getBoolean(b.getFirstValueIndex(0))) {
