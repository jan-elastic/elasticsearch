// Copyright Elasticsearch B.V. and/or licensed to Elasticsearch B.V. under one
// or more contributor license agreements. Licensed under the Elastic License
// 2.0; you may not use this file except in compliance with the Elastic License
// 2.0.
package org.elasticsearch.xpack.esql.expression.predicate.operator.arithmetic;

import java.lang.ArithmeticException;
import java.lang.Override;
import java.lang.String;
import org.elasticsearch.compute.data.Block;
import org.elasticsearch.compute.data.IntBlock;
import org.elasticsearch.compute.data.IntVector;
import org.elasticsearch.compute.data.Page;
import org.elasticsearch.compute.operator.DriverContext;
import org.elasticsearch.compute.operator.EvalOperator;
import org.elasticsearch.core.Releasables;
import org.elasticsearch.xpack.esql.expression.function.Warnings;
import org.elasticsearch.xpack.ql.tree.Source;

/**
 * {@link EvalOperator.ExpressionEvaluator} implementation for {@link Neg}.
 * This class is generated. Do not edit it.
 */
public final class NegIntsEvaluator implements EvalOperator.ExpressionEvaluator {
  private final Warnings warnings;

  private final EvalOperator.ExpressionEvaluator v;

  private final DriverContext driverContext;

  public NegIntsEvaluator(Source source, EvalOperator.ExpressionEvaluator v,
      DriverContext driverContext) {
    this.warnings = new Warnings(source);
    this.v = v;
    this.driverContext = driverContext;
  }

  @Override
  public Block.Ref eval(Page page) {
    try (Block.Ref vRef = v.eval(page)) {
<<<<<<< HEAD
      if (vRef.block().areAllValuesNull()) {
        return Block.Ref.floating(driverContext.blockFactory().newConstantNullBlock(page.getPositionCount()));
      }
=======
>>>>>>> 93b620ec
      IntBlock vBlock = (IntBlock) vRef.block();
      IntVector vVector = vBlock.asVector();
      if (vVector == null) {
        return Block.Ref.floating(eval(page.getPositionCount(), vBlock));
      }
      return Block.Ref.floating(eval(page.getPositionCount(), vVector));
    }
  }

  public IntBlock eval(int positionCount, IntBlock vBlock) {
    try(IntBlock.Builder result = driverContext.blockFactory().newIntBlockBuilder(positionCount)) {
      position: for (int p = 0; p < positionCount; p++) {
        if (vBlock.isNull(p) || vBlock.getValueCount(p) != 1) {
          result.appendNull();
          continue position;
        }
        try {
          result.appendInt(Neg.processInts(vBlock.getInt(vBlock.getFirstValueIndex(p))));
        } catch (ArithmeticException e) {
          warnings.registerException(e);
          result.appendNull();
        }
      }
      return result.build();
    }
  }

  public IntBlock eval(int positionCount, IntVector vVector) {
    try(IntBlock.Builder result = driverContext.blockFactory().newIntBlockBuilder(positionCount)) {
      position: for (int p = 0; p < positionCount; p++) {
        try {
          result.appendInt(Neg.processInts(vVector.getInt(p)));
        } catch (ArithmeticException e) {
          warnings.registerException(e);
          result.appendNull();
        }
      }
      return result.build();
    }
  }

  @Override
  public String toString() {
    return "NegIntsEvaluator[" + "v=" + v + "]";
  }

  @Override
  public void close() {
    Releasables.closeExpectNoException(v);
  }

  static class Factory implements EvalOperator.ExpressionEvaluator.Factory {
    private final Source source;

    private final EvalOperator.ExpressionEvaluator.Factory v;

    public Factory(Source source, EvalOperator.ExpressionEvaluator.Factory v) {
      this.source = source;
      this.v = v;
    }

    @Override
    public NegIntsEvaluator get(DriverContext context) {
      return new NegIntsEvaluator(source, v.get(context), context);
    }

    @Override
    public String toString() {
      return "NegIntsEvaluator[" + "v=" + v + "]";
    }
  }
}<|MERGE_RESOLUTION|>--- conflicted
+++ resolved
@@ -38,12 +38,6 @@
   @Override
   public Block.Ref eval(Page page) {
     try (Block.Ref vRef = v.eval(page)) {
-<<<<<<< HEAD
-      if (vRef.block().areAllValuesNull()) {
-        return Block.Ref.floating(driverContext.blockFactory().newConstantNullBlock(page.getPositionCount()));
-      }
-=======
->>>>>>> 93b620ec
       IntBlock vBlock = (IntBlock) vRef.block();
       IntVector vVector = vBlock.asVector();
       if (vVector == null) {
