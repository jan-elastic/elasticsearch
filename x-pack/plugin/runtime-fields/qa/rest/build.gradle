--- conflicted
+++ resolved
@@ -30,13 +30,9 @@
       'search/115_multiple_field_collapsing/two levels fields collapsing', // Broken. Gotta fix.
       'field_caps/30_filter/Field caps with index filter', // We don't support filtering field caps on runtime fields. What should we do?
       'search.aggregation/10_histogram/*', // runtime_script doesn't support sub-fields. Maybe it should?
-<<<<<<< HEAD
-      'search/250_distance_feature/test distance_feature query on date type', // This needs #60851
-=======
       'search/10_source_filtering/docvalue_fields with explicit format',
       'search.aggregation/200_top_hits_metric/top_hits aggregation with sequence numbers',
       'search.aggregation/200_top_hits_metric/top_hits aggregation with nested documents',
->>>>>>> 1e631260
       /////// TO FIX ///////
 
       /////// NOT SUPPORTED ///////
