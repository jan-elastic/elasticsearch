apply plugin: 'elasticsearch.yaml-rest-test'

restResources {
  restApi {
    includeXpack 'async_search', 'graph', '*_point_in_time'
  }
  restTests {
    includeCore '*'
    includeXpack 'async_search', 'graph'
  }
}

testClusters.yamlRestTest {
  testDistribution = 'DEFAULT'
  setting 'xpack.license.self_generated.type', 'trial'
}

yamlRestTest {
  systemProperty 'tests.rest.suite',
    [
      'async_search',
      'field_caps',
      'graph',
      'msearch',
      'search',
      'search.aggregation',
      'search.highlight',
      'search.inner_hits',
      'search_shards',
      'suggest',
    ].join(',')
  systemProperty 'tests.rest.blacklist',
    [
      /////// TO FIX ///////
      'search/330_fetch_fields/*', // The whole API is not yet supported
      'search.highlight/40_keyword_ignore/Plain Highligher should skip highlighting ignored keyword values', // The plain highlighter is incompatible with runtime fields. Worth fixing?
      'search/115_multiple_field_collapsing/two levels fields collapsing', // Broken. Gotta fix.
      'field_caps/30_filter/Field caps with index filter', // We don't support filtering field caps on runtime fields. What should we do?
      'search.aggregation/10_histogram/*', // runtime_script doesn't support sub-fields. Maybe it should?
<<<<<<< HEAD
      'search/10_source_filtering/docvalue_fields with explicit format',
=======
      'search.aggregation/200_top_hits_metric/top_hits aggregation with sequence numbers',
      'search.aggregation/200_top_hits_metric/top_hits aggregation with nested documents',
>>>>>>> 1ea67d29
      'search/140_pre_filter_search_shards/pre_filter_shard_size with shards that have no hit',
      /////// TO FIX ///////

      /////// NOT SUPPORTED ///////
      'search.aggregation/280_rare_terms/*', // Requires an index and we won't have it
      // Runtime fields don't have global ords
      'search.aggregation/20_terms/string profiler via global ordinals',
      'search.aggregation/20_terms/Global ordinals are loaded with the global_ordinals execution hint',
      /////// NOT SUPPORTED ///////
    ].join(',')
}<|MERGE_RESOLUTION|>--- conflicted
+++ resolved
@@ -37,12 +37,6 @@
       'search/115_multiple_field_collapsing/two levels fields collapsing', // Broken. Gotta fix.
       'field_caps/30_filter/Field caps with index filter', // We don't support filtering field caps on runtime fields. What should we do?
       'search.aggregation/10_histogram/*', // runtime_script doesn't support sub-fields. Maybe it should?
-<<<<<<< HEAD
-      'search/10_source_filtering/docvalue_fields with explicit format',
-=======
-      'search.aggregation/200_top_hits_metric/top_hits aggregation with sequence numbers',
-      'search.aggregation/200_top_hits_metric/top_hits aggregation with nested documents',
->>>>>>> 1ea67d29
       'search/140_pre_filter_search_shards/pre_filter_shard_size with shards that have no hit',
       /////// TO FIX ///////
 
