--- conflicted
+++ resolved
@@ -23,18 +23,11 @@
 import org.apache.lucene.util.BytesRef;
 import org.apache.lucene.util.automaton.Operations;
 import org.elasticsearch.ElasticsearchException;
-<<<<<<< HEAD
 import org.elasticsearch.Version;
-import org.elasticsearch.cluster.metadata.IndexMetadata;
 import org.elasticsearch.common.lucene.search.function.ScriptScoreQuery;
 import org.elasticsearch.common.settings.Settings;
 import org.elasticsearch.common.unit.Fuzziness;
-import org.elasticsearch.index.IndexSettings;
 import org.elasticsearch.index.fielddata.ScriptDocValues;
-=======
-import org.elasticsearch.common.settings.Settings;
-import org.elasticsearch.common.unit.Fuzziness;
->>>>>>> 26506c47
 import org.elasticsearch.index.fielddata.SortedBinaryDocValues;
 import org.elasticsearch.index.query.QueryShardContext;
 import org.elasticsearch.painless.PainlessPlugin;
@@ -112,13 +105,8 @@
             iw.addDocument(List.of(new StoredField("_source", new BytesRef("{\"foo\": [\"b\"]}"))));
             try (DirectoryReader reader = iw.getReader()) {
                 IndexSearcher searcher = newSearcher(reader);
-                IndexMetadata imd = IndexMetadata.builder("test")
-                    .settings(Settings.builder().put("index.version.created", Version.CURRENT))
-                    .numberOfShards(1)
-                    .numberOfReplicas(1)
-                    .build();
                 ScriptKeywordMappedFieldType ft = build("for (def v : source.foo) { value(v.toString())}");
-                ScriptBinaryFieldData ifd = ft.fielddataBuilder("test").build(new IndexSettings(imd, Settings.EMPTY), ft, null, null, null);
+                ScriptBinaryFieldData ifd = ft.fielddataBuilder("test").build(null, null, null);
                 ifd.setSearchLookup(mockContext().lookup());
                 SortField sf = ifd.sortField(null, MultiValueMode.MIN, null, false);
                 TopFieldDocs docs = searcher.search(new MatchAllDocsQuery(), 3, new Sort(sf));
@@ -154,7 +142,7 @@
                             }
                         };
                     }
-                }, 2f, "test", 0, Version.CURRENT)), equalTo(1));
+                }, 2.5f, "test", 0, Version.CURRENT)), equalTo(1));
             }
         }
     }
