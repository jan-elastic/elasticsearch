--- conflicted
+++ resolved
@@ -8,11 +8,7 @@
 
 import org.apache.logging.log4j.LogManager;
 import org.elasticsearch.client.node.NodeClient;
-<<<<<<< HEAD
-=======
 import org.elasticsearch.common.logging.DeprecationLogger;
-import org.elasticsearch.common.settings.Settings;
->>>>>>> a2338bb1
 import org.elasticsearch.rest.BaseRestHandler;
 import org.elasticsearch.rest.RestController;
 import org.elasticsearch.rest.RestRequest;
@@ -27,19 +23,13 @@
 
 public class RestStartRollupJobAction extends BaseRestHandler {
 
-<<<<<<< HEAD
-    public RestStartRollupJobAction(RestController controller) {
-        controller.registerHandler(RestRequest.Method.POST, Rollup.BASE_PATH +  "job/{id}/_start", this);
-=======
     private static final DeprecationLogger deprecationLogger = new DeprecationLogger(LogManager.getLogger(RestStartRollupJobAction.class));
 
-    public RestStartRollupJobAction(Settings settings, RestController controller) {
-        super(settings);
+    public RestStartRollupJobAction(RestController controller) {
         // TODO: remove deprecated endpoint in 8.0.0
         controller.registerWithDeprecatedHandler(
                 POST, "/_rollup/job/{id}/_start", this,
                 POST, Rollup.BASE_PATH +  "job/{id}/_start", deprecationLogger);
->>>>>>> a2338bb1
     }
 
     @Override
