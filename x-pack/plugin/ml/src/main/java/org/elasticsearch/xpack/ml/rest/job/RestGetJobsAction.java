--- conflicted
+++ resolved
@@ -9,11 +9,7 @@
 import org.elasticsearch.client.node.NodeClient;
 import org.elasticsearch.cluster.metadata.MetaData;
 import org.elasticsearch.common.Strings;
-<<<<<<< HEAD
-=======
 import org.elasticsearch.common.logging.DeprecationLogger;
-import org.elasticsearch.common.settings.Settings;
->>>>>>> 02d0f163
 import org.elasticsearch.rest.BaseRestHandler;
 import org.elasticsearch.rest.RestController;
 import org.elasticsearch.rest.RestRequest;
@@ -28,19 +24,10 @@
 
 public class RestGetJobsAction extends BaseRestHandler {
 
-<<<<<<< HEAD
-    public RestGetJobsAction(RestController controller) {
-        controller.registerHandler(RestRequest.Method.GET, MachineLearning.BASE_PATH
-                + "anomaly_detectors/{" + Job.ID.getPreferredName() + "}", this);
-        controller.registerHandler(RestRequest.Method.GET, MachineLearning.BASE_PATH
-                + "anomaly_detectors", this);
-=======
     private static final DeprecationLogger deprecationLogger =
         new DeprecationLogger(LogManager.getLogger(RestGetJobsAction.class));
 
-    public RestGetJobsAction(Settings settings, RestController controller) {
-        super(settings);
-
+    public RestGetJobsAction(RestController controller) {
         // TODO: remove deprecated endpoint in 8.0.0
         controller.registerWithDeprecatedHandler(
             GET, MachineLearning.BASE_PATH + "anomaly_detectors/{" + Job.ID.getPreferredName() + "}", this,
@@ -48,7 +35,6 @@
         controller.registerWithDeprecatedHandler(
             GET, MachineLearning.BASE_PATH + "anomaly_detectors", this,
             GET, MachineLearning.PRE_V7_BASE_PATH + "anomaly_detectors", deprecationLogger);
->>>>>>> 02d0f163
     }
 
     @Override
