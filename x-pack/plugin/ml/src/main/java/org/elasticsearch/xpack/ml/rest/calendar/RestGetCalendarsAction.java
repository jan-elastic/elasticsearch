--- conflicted
+++ resolved
@@ -8,11 +8,7 @@
 import org.apache.logging.log4j.LogManager;
 import org.elasticsearch.client.node.NodeClient;
 import org.elasticsearch.common.Strings;
-<<<<<<< HEAD
-=======
 import org.elasticsearch.common.logging.DeprecationLogger;
-import org.elasticsearch.common.settings.Settings;
->>>>>>> 02d0f163
 import org.elasticsearch.common.xcontent.XContentParser;
 import org.elasticsearch.rest.BaseRestHandler;
 import org.elasticsearch.rest.RestController;
@@ -30,17 +26,10 @@
 
 public class RestGetCalendarsAction extends BaseRestHandler {
 
-<<<<<<< HEAD
-    public RestGetCalendarsAction(RestController controller) {
-        controller.registerHandler(RestRequest.Method.GET, MachineLearning.BASE_PATH + "calendars/{" +
-                        Calendar.ID.getPreferredName() + "}", this);
-        controller.registerHandler(RestRequest.Method.GET, MachineLearning.BASE_PATH + "calendars/", this);
-=======
     private static final DeprecationLogger deprecationLogger =
         new DeprecationLogger(LogManager.getLogger(RestGetCalendarsAction.class));
 
-    public RestGetCalendarsAction(Settings settings, RestController controller) {
-        super(settings);
+    public RestGetCalendarsAction(RestController controller) {
         // TODO: remove deprecated endpoint in 8.0.0
         controller.registerWithDeprecatedHandler(
             GET, MachineLearning.BASE_PATH + "calendars/{" + Calendar.ID.getPreferredName() + "}", this,
@@ -48,7 +37,6 @@
         controller.registerWithDeprecatedHandler(
             GET, MachineLearning.BASE_PATH + "calendars/", this,
             GET, MachineLearning.PRE_V7_BASE_PATH + "calendars/", deprecationLogger);
->>>>>>> 02d0f163
 
         // endpoints that support body parameters must also accept POST
         controller.registerWithDeprecatedHandler(
