--- conflicted
+++ resolved
@@ -7,11 +7,7 @@
 
 import org.apache.logging.log4j.LogManager;
 import org.elasticsearch.client.node.NodeClient;
-<<<<<<< HEAD
-=======
 import org.elasticsearch.common.logging.DeprecationLogger;
-import org.elasticsearch.common.settings.Settings;
->>>>>>> 02d0f163
 import org.elasticsearch.common.xcontent.XContentParser;
 import org.elasticsearch.rest.BaseRestHandler;
 import org.elasticsearch.rest.RestController;
@@ -27,21 +23,14 @@
 
 public class RestPostCalendarEventAction extends BaseRestHandler {
 
-<<<<<<< HEAD
-    public RestPostCalendarEventAction(RestController controller) {
-        controller.registerHandler(RestRequest.Method.POST,
-                MachineLearning.BASE_PATH + "calendars/{" + Calendar.ID.getPreferredName() + "}/events", this);
-=======
     private static final DeprecationLogger deprecationLogger =
         new DeprecationLogger(LogManager.getLogger(RestPostCalendarEventAction.class));
 
-    public RestPostCalendarEventAction(Settings settings, RestController controller) {
-        super(settings);
+    public RestPostCalendarEventAction(RestController controller) {
         // TODO: remove deprecated endpoint in 8.0.0
         controller.registerWithDeprecatedHandler(
             POST, MachineLearning.BASE_PATH + "calendars/{" + Calendar.ID.getPreferredName() + "}/events", this,
             POST, MachineLearning.PRE_V7_BASE_PATH + "calendars/{" + Calendar.ID.getPreferredName() + "}/events", deprecationLogger);
->>>>>>> 02d0f163
     }
 
     @Override
