/*
 * Copyright Elasticsearch B.V. and/or licensed to Elasticsearch B.V. under one
 * or more contributor license agreements. Licensed under the Elastic License;
 * you may not use this file except in compliance with the Elastic License.
 */

package org.elasticsearch.xpack.graph.rest.action;

import org.apache.logging.log4j.LogManager;
import org.elasticsearch.ElasticsearchParseException;
import org.elasticsearch.action.support.IndicesOptions;
import org.elasticsearch.common.ParseField;
import org.elasticsearch.common.Strings;
<<<<<<< HEAD
=======
import org.elasticsearch.common.logging.DeprecationLogger;
import org.elasticsearch.common.settings.Settings;
>>>>>>> 02d0f163
import org.elasticsearch.common.unit.TimeValue;
import org.elasticsearch.common.xcontent.XContentParser;
import org.elasticsearch.protocol.xpack.graph.GraphExploreRequest;
import org.elasticsearch.protocol.xpack.graph.GraphExploreRequest.TermBoost;
import org.elasticsearch.protocol.xpack.graph.Hop;
import org.elasticsearch.protocol.xpack.graph.VertexRequest;
import org.elasticsearch.rest.RestController;
import org.elasticsearch.rest.RestRequest;
import org.elasticsearch.rest.action.RestToXContentListener;
import org.elasticsearch.xpack.core.XPackClient;
import org.elasticsearch.xpack.core.rest.XPackRestHandler;

import java.io.IOException;
import java.util.HashMap;
import java.util.HashSet;
import java.util.Map;

import static org.elasticsearch.index.query.AbstractQueryBuilder.parseInnerQueryBuilder;
import static org.elasticsearch.rest.RestRequest.Method.GET;
import static org.elasticsearch.rest.RestRequest.Method.POST;
import static org.elasticsearch.xpack.core.graph.action.GraphExploreAction.INSTANCE;

/**
 * @see GraphExploreRequest
 */
public class RestGraphAction extends XPackRestHandler {

    private static final DeprecationLogger deprecationLogger = new DeprecationLogger(LogManager.getLogger(RestGraphAction.class));

    public static final ParseField TIMEOUT_FIELD = new ParseField("timeout");
    public static final ParseField SIGNIFICANCE_FIELD = new ParseField("use_significance");
    public static final ParseField RETURN_DETAILED_INFO = new ParseField("return_detailed_stats");
    public static final ParseField SAMPLE_DIVERSITY_FIELD = new ParseField("sample_diversity");
    public static final ParseField FIELD_NAME_FIELD = new ParseField("field");
    public static final ParseField MAX_DOCS_PER_VALUE_FIELD = new ParseField("max_docs_per_value");
    public static final ParseField SAMPLE_SIZE_FIELD = new ParseField("sample_size");
    public static final ParseField MIN_DOC_COUNT_FIELD = new ParseField("min_doc_count");
    public static final ParseField SHARD_MIN_DOC_COUNT_FIELD = new ParseField("shard_min_doc_count");
    public static final ParseField SIZE_FIELD = new ParseField("size");
    public static final ParseField INCLUDE_FIELD = new ParseField("include");
    public static final ParseField EXCLUDE_FIELD = new ParseField("exclude");
    public static final ParseField VERTICES_FIELD = new ParseField("vertices");
    public static final ParseField QUERY_FIELD = new ParseField("query");
    public static final ParseField CONTROLS_FIELD = new ParseField("controls");
    public static final ParseField CONNECTIONS_FIELD = new ParseField("connections");
    public static final ParseField BOOST_FIELD = new ParseField("boost");
    public static final ParseField TERM_FIELD = new ParseField("term");

<<<<<<< HEAD
    public RestGraphAction(RestController controller) {
        controller.registerHandler(GET, "/{index}" + URI_BASE + "/graph/_explore", this);
        controller.registerHandler(POST, "/{index}" + URI_BASE + "/graph/_explore", this);
        controller.registerHandler(GET, "/{index}/{type}" + URI_BASE + "/graph/_explore", this);
        controller.registerHandler(POST, "/{index}/{type}" + URI_BASE + "/graph/_explore", this);
=======
    public RestGraphAction(Settings settings, RestController controller) {
        super(settings);
        // TODO: remove deprecated endpoint in 8.0.0
        controller.registerWithDeprecatedHandler(
                GET, "/{index}/_graph/explore", this,
                GET, "/{index}" + URI_BASE + "/graph/_explore", deprecationLogger);
        // TODO: remove deprecated endpoint in 8.0.0
        controller.registerWithDeprecatedHandler(
                POST, "/{index}/_graph/explore", this,
                POST, "/{index}" + URI_BASE + "/graph/_explore", deprecationLogger);
        // TODO: remove deprecated endpoint in 8.0.0
        controller.registerWithDeprecatedHandler(
                GET, "/{index}/{type}/_graph/explore", this,
                GET, "/{index}/{type}" + URI_BASE + "/graph/_explore", deprecationLogger);
        // TODO: remove deprecated endpoint in 8.0.0
        controller.registerWithDeprecatedHandler(
                POST, "/{index}/{type}/_graph/explore", this,
                POST, "/{index}/{type}" + URI_BASE + "/graph/_explore", deprecationLogger);
>>>>>>> 02d0f163
    }

    @Override
    public String getName() {
        return "graph";
    }

    @Override
    public RestChannelConsumer doPrepareRequest(final RestRequest request, final XPackClient client) throws IOException {
        GraphExploreRequest graphRequest = new GraphExploreRequest(Strings.splitStringByCommaToArray(request.param("index")));
        graphRequest.indicesOptions(IndicesOptions.fromRequest(request, graphRequest.indicesOptions()));
        graphRequest.routing(request.param("routing"));
        if (request.hasParam(TIMEOUT_FIELD.getPreferredName())) {
            graphRequest.timeout(request.paramAsTime(TIMEOUT_FIELD.getPreferredName(), null));
        }
        if (false == request.hasContentOrSourceParam()) {
            throw new ElasticsearchParseException("Body missing for graph request");
        }

        Hop currentHop = graphRequest.createNextHop(null);

        try (XContentParser parser = request.contentOrSourceParamParser()) {

            XContentParser.Token token = parser.nextToken();

            if (token != XContentParser.Token.START_OBJECT) {
                throw new ElasticsearchParseException("failed to parse search source. source must be an object, but found [{}] instead",
                        token.name());
            }
            parseHop(parser, currentHop, graphRequest);
        }

        graphRequest.types(Strings.splitStringByCommaToArray(request.param("type")));
        return channel -> client.es().execute(INSTANCE, graphRequest, new RestToXContentListener<>(channel));
    }

    private void parseHop(XContentParser parser, Hop currentHop, GraphExploreRequest graphRequest) throws IOException {
        String fieldName = null;
        XContentParser.Token token;

        while ((token = parser.nextToken()) != XContentParser.Token.END_OBJECT) {
            if (token == XContentParser.Token.FIELD_NAME) {
                fieldName = parser.currentName();
                token = parser.nextToken();
            }

            if (token == XContentParser.Token.START_ARRAY) {
                if (VERTICES_FIELD.match(fieldName, parser.getDeprecationHandler())) {
                    parseVertices(parser, currentHop);
                }
            } else if (token == XContentParser.Token.START_OBJECT) {
                if (QUERY_FIELD.match(fieldName, parser.getDeprecationHandler())) {
                    currentHop.guidingQuery(parseInnerQueryBuilder(parser));
                } else if (CONNECTIONS_FIELD.match(fieldName, parser.getDeprecationHandler())) {
                    parseHop(parser, graphRequest.createNextHop(null), graphRequest);
                } else if (CONTROLS_FIELD.match(fieldName, parser.getDeprecationHandler())) {
                    if (currentHop.getParentHop() != null) {
                        throw new ElasticsearchParseException(
                                "Controls are a global setting that can only be set in the root " + fieldName, token.name());
                    }
                    parseControls(parser, graphRequest);
                } else {
                    throw new ElasticsearchParseException("Illegal object property in graph definition " + fieldName, token.name());

                }
            } else {
                throw new ElasticsearchParseException("Illegal property in graph definition " + fieldName, token.name());
            }
        }
    }

    private void parseVertices(XContentParser parser, Hop currentHop)
            throws IOException {
        XContentParser.Token token;

        String fieldName = null;

        while ((token = parser.nextToken()) != XContentParser.Token.END_ARRAY) {
            if (token == XContentParser.Token.START_OBJECT) {
                String field = null;
                Map<String, TermBoost> includes = null;
                HashSet<String> excludes = null;
                int size = 10;
                int minDocCount = 3;
                int shardMinDocCount = 2;
                while ((token = parser.nextToken()) != XContentParser.Token.END_OBJECT) {
                    if (token == XContentParser.Token.FIELD_NAME) {
                        fieldName = parser.currentName();
                        token = parser.nextToken();
                    }
                    if (token == XContentParser.Token.START_ARRAY) {
                        if (INCLUDE_FIELD.match(fieldName, parser.getDeprecationHandler())) {
                            if (excludes != null) {
                                throw new ElasticsearchParseException(
                                        "Graph vertices definition cannot contain both "+INCLUDE_FIELD.getPreferredName()+" and "
                                        +EXCLUDE_FIELD.getPreferredName()+" clauses", token.name());
                            }
                            includes = new HashMap<>();
                            while ((token = parser.nextToken()) != XContentParser.Token.END_ARRAY) {
                                if (token == XContentParser.Token.START_OBJECT) {
                                    String includeTerm = null;
                                    float boost = 1f;
                                    while ((token = parser.nextToken()) != XContentParser.Token.END_OBJECT) {
                                        if (token == XContentParser.Token.FIELD_NAME) {
                                            fieldName = parser.currentName();
                                        } else {
                                            if (token == XContentParser.Token.VALUE_STRING) {
                                                if (TERM_FIELD.match(fieldName, parser.getDeprecationHandler())) {
                                                    includeTerm = parser.text();
                                                } else {
                                                    throw new ElasticsearchParseException(
                                                            "Graph vertices definition " + INCLUDE_FIELD.getPreferredName() +
                                                            " clause has invalid property:" + fieldName);
                                                }
                                            } else if (token == XContentParser.Token.VALUE_NUMBER) {
                                                if (BOOST_FIELD.match(fieldName, parser.getDeprecationHandler())) {
                                                    boost = parser.floatValue();
                                                } else {
                                                    throw new ElasticsearchParseException(
                                                            "Graph vertices definition " + INCLUDE_FIELD.getPreferredName() +
                                                            " clause has invalid property:" + fieldName);
                                                }
                                            } else {
                                                throw new ElasticsearchParseException(
                                                        "Graph vertices definition " + INCLUDE_FIELD.getPreferredName() +
                                                        " clause has invalid property type:"+ token.name());

                                            }
                                        }
                                    }
                                    if (includeTerm == null) {
                                        throw new ElasticsearchParseException(
                                                "Graph vertices definition " + INCLUDE_FIELD.getPreferredName() +
                                                " clause has missing object property for term");
                                    }
                                    includes.put(includeTerm, new TermBoost(includeTerm, boost));
                                } else if (token == XContentParser.Token.VALUE_STRING) {
                                    String term = parser.text();
                                    includes.put(term, new TermBoost(term, 1f));
                                } else {
                                    throw new ElasticsearchParseException(
                                            "Graph vertices definition " + INCLUDE_FIELD.getPreferredName() +
                                            " clauses must be string terms or Objects with terms and boosts, not"
                                                    + token.name());
                                }
                            }
                        } else if (EXCLUDE_FIELD.match(fieldName, parser.getDeprecationHandler())) {
                            if (includes != null) {
                                throw new ElasticsearchParseException(
                                        "Graph vertices definition cannot contain both "+ INCLUDE_FIELD.getPreferredName()+
                                        " and "+EXCLUDE_FIELD.getPreferredName()+" clauses", token.name());
                            }
                            excludes = new HashSet<>();
                            while ((token = parser.nextToken()) != XContentParser.Token.END_ARRAY) {
                                excludes.add(parser.text());
                            }
                        } else {
                            throw new ElasticsearchParseException("Illegal property in graph vertices definition " + fieldName,
                                    token.name());
                        }
                    }
                    if (token == XContentParser.Token.VALUE_STRING) {
                        if (FIELD_NAME_FIELD.match(fieldName, parser.getDeprecationHandler())) {
                            field = parser.text();
                        } else {
                            throw new ElasticsearchParseException("Unknown string property: [" + fieldName + "]");
                        }
                    }
                    if (token == XContentParser.Token.VALUE_NUMBER) {
                        if (SIZE_FIELD.match(fieldName, parser.getDeprecationHandler())) {
                            size = parser.intValue();
                        } else if (MIN_DOC_COUNT_FIELD.match(fieldName, parser.getDeprecationHandler())) {
                            minDocCount = parser.intValue();
                        } else if (SHARD_MIN_DOC_COUNT_FIELD.match(fieldName, parser.getDeprecationHandler())) {
                            shardMinDocCount = parser.intValue();
                        } else {
                            throw new ElasticsearchParseException("Unknown numeric property: [" + fieldName + "]");
                        }
                    }
                }
                if (field == null) {
                    throw new ElasticsearchParseException("Missing field name in graph vertices definition", token.name());
                }
                VertexRequest vr = currentHop.addVertexRequest(field);
                if (includes != null) {
                    for (TermBoost tb : includes.values()) {
                        vr.addInclude(tb.getTerm(), tb.getBoost());
                    }
                }
                if (excludes != null) {
                    for (String term : excludes) {
                        vr.addExclude(term);
                    }
                }
                vr.size(size);
                vr.minDocCount(minDocCount);
                vr.shardMinDocCount(shardMinDocCount);

            }

        }

    }


    private void parseControls(XContentParser parser, GraphExploreRequest graphRequest) throws IOException {
        XContentParser.Token token;

        String fieldName = null;
        while ((token = parser.nextToken()) != XContentParser.Token.END_OBJECT) {
            if (token == XContentParser.Token.FIELD_NAME) {
                fieldName = parser.currentName();
            } else if (token == XContentParser.Token.VALUE_NUMBER) {
                if (SAMPLE_SIZE_FIELD.match(fieldName, parser.getDeprecationHandler())) {
                    graphRequest.sampleSize(parser.intValue());
                } else if (TIMEOUT_FIELD.match(fieldName, parser.getDeprecationHandler())) {
                    graphRequest.timeout(TimeValue.timeValueMillis(parser.longValue()));
                } else {
                    throw new ElasticsearchParseException("Unknown numeric property: [" + fieldName + "]");
                }
            } else if (token == XContentParser.Token.VALUE_BOOLEAN) {
                if (SIGNIFICANCE_FIELD.match(fieldName, parser.getDeprecationHandler())) {
                    graphRequest.useSignificance(parser.booleanValue());
                } else if (RETURN_DETAILED_INFO.match(fieldName, parser.getDeprecationHandler())) {
                    graphRequest.returnDetailedInfo(parser.booleanValue());
                } else{
                    throw new ElasticsearchParseException("Unknown boolean property: [" + fieldName + "]");
                }
            } else if (token == XContentParser.Token.VALUE_STRING) {
                if (TIMEOUT_FIELD.match(fieldName, parser.getDeprecationHandler())) {
                    graphRequest.timeout(TimeValue.parseTimeValue(parser.text(), null, "timeout"));
                } else {
                    throw new ElasticsearchParseException("Unknown numeric property: [" + fieldName + "]");
                }
            } else if (token == XContentParser.Token.START_OBJECT) {
                if (SAMPLE_DIVERSITY_FIELD.match(fieldName, parser.getDeprecationHandler())) {
                    while ((token = parser.nextToken()) != XContentParser.Token.END_OBJECT) {
                        if (token == XContentParser.Token.FIELD_NAME) {
                            fieldName = parser.currentName();
                            token = parser.nextToken();
                        }
                        if (FIELD_NAME_FIELD.match(fieldName, parser.getDeprecationHandler())) {
                            graphRequest.sampleDiversityField(parser.text());
                        } else if (MAX_DOCS_PER_VALUE_FIELD.match(fieldName, parser.getDeprecationHandler())) {
                            graphRequest.maxDocsPerDiversityValue(parser.intValue());
                        } else {
                            throw new ElasticsearchParseException("Unknown property: [" + fieldName + "]");
                        }
                    }
                } else {
                    throw new ElasticsearchParseException("Unknown object property: [" + fieldName + "]");
                }
            } else {
                throw new ElasticsearchParseException("Unknown object property: [" + fieldName + "]");
            }
        }
    }

}<|MERGE_RESOLUTION|>--- conflicted
+++ resolved
@@ -11,11 +11,7 @@
 import org.elasticsearch.action.support.IndicesOptions;
 import org.elasticsearch.common.ParseField;
 import org.elasticsearch.common.Strings;
-<<<<<<< HEAD
-=======
 import org.elasticsearch.common.logging.DeprecationLogger;
-import org.elasticsearch.common.settings.Settings;
->>>>>>> 02d0f163
 import org.elasticsearch.common.unit.TimeValue;
 import org.elasticsearch.common.xcontent.XContentParser;
 import org.elasticsearch.protocol.xpack.graph.GraphExploreRequest;
@@ -64,15 +60,7 @@
     public static final ParseField BOOST_FIELD = new ParseField("boost");
     public static final ParseField TERM_FIELD = new ParseField("term");
 
-<<<<<<< HEAD
     public RestGraphAction(RestController controller) {
-        controller.registerHandler(GET, "/{index}" + URI_BASE + "/graph/_explore", this);
-        controller.registerHandler(POST, "/{index}" + URI_BASE + "/graph/_explore", this);
-        controller.registerHandler(GET, "/{index}/{type}" + URI_BASE + "/graph/_explore", this);
-        controller.registerHandler(POST, "/{index}/{type}" + URI_BASE + "/graph/_explore", this);
-=======
-    public RestGraphAction(Settings settings, RestController controller) {
-        super(settings);
         // TODO: remove deprecated endpoint in 8.0.0
         controller.registerWithDeprecatedHandler(
                 GET, "/{index}/_graph/explore", this,
@@ -89,7 +77,6 @@
         controller.registerWithDeprecatedHandler(
                 POST, "/{index}/{type}/_graph/explore", this,
                 POST, "/{index}/{type}" + URI_BASE + "/graph/_explore", deprecationLogger);
->>>>>>> 02d0f163
     }
 
     @Override
