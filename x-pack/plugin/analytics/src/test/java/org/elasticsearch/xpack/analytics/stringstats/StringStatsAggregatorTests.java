--- conflicted
+++ resolved
@@ -65,51 +65,6 @@
     private static final String VALUE_SCRIPT_NAME = "value_script";
     private static final String FIELD_SCRIPT_NAME = "field_script";
 
-<<<<<<< HEAD
-    private void testCase(Query query,
-                          CheckedConsumer<RandomIndexWriter, IOException> buildIndex,
-                          Consumer<InternalStringStats> verify) throws IOException {
-        TextFieldMapper.TextFieldType fieldType = new TextFieldMapper.TextFieldType();
-        fieldType.setName("text");
-        fieldType.setFielddata(true);
-
-        AggregationBuilder aggregationBuilder = new StringStatsAggregationBuilder("_name").field("text");
-        testCase(aggregationBuilder, query, buildIndex, verify, fieldType);
-    }
-
-    /* TODO: This should just use the base test case in AggregatorTestCase.  The main incompatibility is around returning a null
-             InternalAggregation instance when no docs are found, I think.  --Tozzi
-     */
-    @Override
-    protected <T extends AggregationBuilder, V extends InternalAggregation> void testCase(
-            T aggregationBuilder,
-            Query query, CheckedConsumer<RandomIndexWriter, IOException> buildIndex,
-            Consumer<V> verify,
-            MappedFieldType fieldType) throws IOException {
-
-        Directory directory = newDirectory();
-        RandomIndexWriter indexWriter = new RandomIndexWriter(random(), directory);
-        buildIndex.accept(indexWriter);
-        indexWriter.close();
-
-        IndexReader indexReader = DirectoryReader.open(directory);
-        IndexSearcher indexSearcher = newSearcher(indexReader, true, true);
-
-        StringStatsAggregator aggregator = createAggregator(aggregationBuilder, indexSearcher, fieldType);
-        aggregator.preCollection();
-        indexSearcher.search(query, aggregator);
-        aggregator.postCollection();
-
-        @SuppressWarnings("unchecked")
-        V aggregation = (V) aggregator.buildTopLevel();
-        verify.accept(aggregation);
-
-        indexReader.close();
-        directory.close();
-    }
-
-=======
->>>>>>> fd554d95
     public void testNoDocs() throws IOException {
         testAggregation(new MatchAllDocsQuery(), iw -> {
             // Intentionally not writing any docs
