/*
 * Copyright Elasticsearch B.V. and/or licensed to Elasticsearch B.V. under one
 * or more contributor license agreements. Licensed under the Elastic License;
 * you may not use this file except in compliance with the Elastic License.
 */

package org.elasticsearch.xpack.analytics.boxplot;

import org.elasticsearch.common.ParseField;
import org.elasticsearch.common.io.stream.BytesStreamOutput;
import org.elasticsearch.common.io.stream.NamedWriteableAwareStreamInput;
import org.elasticsearch.common.io.stream.StreamInput;
import org.elasticsearch.common.io.stream.Writeable;
import org.elasticsearch.common.xcontent.NamedXContentRegistry;
import org.elasticsearch.search.DocValueFormat;
import org.elasticsearch.search.aggregations.Aggregation;
import org.elasticsearch.search.aggregations.ParsedAggregation;
import org.elasticsearch.search.aggregations.metrics.TDigestState;
import org.elasticsearch.test.InternalAggregationTestCase;

import java.io.IOException;
import java.util.ArrayList;
import java.util.HashMap;
import java.util.List;
import java.util.Map;

public class InternalBoxplotTests extends InternalAggregationTestCase<InternalBoxplot> {
    @Override
<<<<<<< HEAD
    protected InternalBoxplot createTestInstance(String name, Map<String, Object> metaData) {
=======
    protected InternalBoxplot createTestInstance(String name, List<PipelineAggregator> pipelineAggregators,
                                                 Map<String, Object> metadata) {
>>>>>>> c9de5b11
        int numValues = frequently() ? randomInt(100) : 0;
        TDigestState state = new TDigestState(100);
        for (int i = 0; i < numValues; ++i) {
            state.add(randomDouble());
        }
        DocValueFormat formatter = randomNumericDocValueFormat();

<<<<<<< HEAD
        return new InternalBoxplot(name, state, formatter, metaData);
=======
        return new InternalBoxplot(name, state, formatter, pipelineAggregators, metadata);
>>>>>>> c9de5b11
    }

    @Override
    protected Writeable.Reader<InternalBoxplot> instanceReader() {
        return InternalBoxplot::new;
    }

    @Override
    protected void assertReduced(InternalBoxplot reduced, List<InternalBoxplot> inputs) {
        TDigestState expected = new TDigestState(reduced.state().compression());
        for (InternalBoxplot input : inputs) {
            expected.add(input.state());
        }
        assertNotNull(expected);
        assertEquals(expected.getMax(), reduced.getMax(), 0);
        assertEquals(expected.getMin(), reduced.getMin(), 0);
    }

    @Override
    protected void assertFromXContent(InternalBoxplot min, ParsedAggregation parsedAggregation) {
        // There is no ParsedBoxplot yet so we cannot test it here
    }

    @Override
    protected InternalBoxplot mutateInstance(InternalBoxplot instance) {
        String name = instance.getName();
        TDigestState state;
        try (BytesStreamOutput output = new BytesStreamOutput()) {
            TDigestState.write(instance.state(), output);
            try (StreamInput in = new NamedWriteableAwareStreamInput(output.bytes().streamInput(), getNamedWriteableRegistry())) {
                state = TDigestState.read(in);
            }
        } catch (IOException ex) {
            throw new IllegalStateException(ex);
        }
        DocValueFormat formatter = instance.format();
<<<<<<< HEAD
        Map<String, Object> metaData = instance.getMetaData();
=======
        List<PipelineAggregator> pipelineAggregators = instance.pipelineAggregators();
        Map<String, Object> metadata = instance.getMetadata();
>>>>>>> c9de5b11
        switch (between(0, 2)) {
            case 0:
                name += randomAlphaOfLength(5);
                break;
            case 1:
                state.add(randomDouble());
                break;
            case 2:
                if (metadata == null) {
                    metadata = new HashMap<>(1);
                } else {
                    metadata = new HashMap<>(instance.getMetadata());
                }
                metadata.put(randomAlphaOfLength(15), randomInt());
                break;
            default:
                throw new AssertionError("Illegal randomisation branch");
        }
<<<<<<< HEAD
        return new InternalBoxplot(name, state, formatter, metaData);
=======
        return new InternalBoxplot(name, state, formatter, pipelineAggregators, metadata);
>>>>>>> c9de5b11
    }

    @Override
    protected List<NamedXContentRegistry.Entry> getNamedXContents() {
        List<NamedXContentRegistry.Entry> extendedNamedXContents = new ArrayList<>(super.getNamedXContents());
        extendedNamedXContents.add(new NamedXContentRegistry.Entry(Aggregation.class,
            new ParseField(BoxplotAggregationBuilder.NAME),
            (p, c) -> {
                assumeTrue("There is no ParsedBoxlot yet", false);
                return null;
            }
        ));
        return extendedNamedXContents;
    }
}<|MERGE_RESOLUTION|>--- conflicted
+++ resolved
@@ -26,12 +26,7 @@
 
 public class InternalBoxplotTests extends InternalAggregationTestCase<InternalBoxplot> {
     @Override
-<<<<<<< HEAD
-    protected InternalBoxplot createTestInstance(String name, Map<String, Object> metaData) {
-=======
-    protected InternalBoxplot createTestInstance(String name, List<PipelineAggregator> pipelineAggregators,
-                                                 Map<String, Object> metadata) {
->>>>>>> c9de5b11
+    protected InternalBoxplot createTestInstance(String name, Map<String, Object> metadata) {
         int numValues = frequently() ? randomInt(100) : 0;
         TDigestState state = new TDigestState(100);
         for (int i = 0; i < numValues; ++i) {
@@ -39,11 +34,7 @@
         }
         DocValueFormat formatter = randomNumericDocValueFormat();
 
-<<<<<<< HEAD
-        return new InternalBoxplot(name, state, formatter, metaData);
-=======
-        return new InternalBoxplot(name, state, formatter, pipelineAggregators, metadata);
->>>>>>> c9de5b11
+        return new InternalBoxplot(name, state, formatter, metadata);
     }
 
     @Override
@@ -80,12 +71,7 @@
             throw new IllegalStateException(ex);
         }
         DocValueFormat formatter = instance.format();
-<<<<<<< HEAD
-        Map<String, Object> metaData = instance.getMetaData();
-=======
-        List<PipelineAggregator> pipelineAggregators = instance.pipelineAggregators();
         Map<String, Object> metadata = instance.getMetadata();
->>>>>>> c9de5b11
         switch (between(0, 2)) {
             case 0:
                 name += randomAlphaOfLength(5);
@@ -104,11 +90,7 @@
             default:
                 throw new AssertionError("Illegal randomisation branch");
         }
-<<<<<<< HEAD
-        return new InternalBoxplot(name, state, formatter, metaData);
-=======
-        return new InternalBoxplot(name, state, formatter, pipelineAggregators, metadata);
->>>>>>> c9de5b11
+        return new InternalBoxplot(name, state, formatter, metadata);
     }
 
     @Override
