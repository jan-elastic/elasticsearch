--- conflicted
+++ resolved
@@ -10,17 +10,11 @@
     - do:
         nodes.info: {}
 
-<<<<<<< HEAD
-    - match:  { nodes.$master.modules.14.name: x-pack-core  }
-    - match:  { nodes.$master.modules.15.name: x-pack-deprecation  }
-    - match:  { nodes.$master.modules.16.name: x-pack-graph  }
-    - match:  { nodes.$master.modules.17.name: x-pack-ilm  }
-=======
     - match:  { nodes.$master.modules.14.name: x-pack-ccr  }
     - match:  { nodes.$master.modules.15.name: x-pack-core  }
     - match:  { nodes.$master.modules.16.name: x-pack-deprecation  }
     - match:  { nodes.$master.modules.17.name: x-pack-graph  }
->>>>>>> 4154873e
+    - match:  { nodes.$master.modules.17.name: x-pack-ilm  }
     - match:  { nodes.$master.modules.18.name: x-pack-logstash  }
     - match:  { nodes.$master.modules.19.name: x-pack-ml  }
     - match:  { nodes.$master.modules.20.name: x-pack-monitoring  }
