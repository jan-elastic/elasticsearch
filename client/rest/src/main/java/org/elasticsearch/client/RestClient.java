/*
 * Licensed to Elasticsearch under one or more contributor
 * license agreements. See the NOTICE file distributed with
 * this work for additional information regarding copyright
 * ownership. Elasticsearch licenses this file to you under
 * the Apache License, Version 2.0 (the "License"); you may
 * not use this file except in compliance with the License.
 * You may obtain a copy of the License at
 *
 *    http://www.apache.org/licenses/LICENSE-2.0
 *
 * Unless required by applicable law or agreed to in writing,
 * software distributed under the License is distributed on an
 * "AS IS" BASIS, WITHOUT WARRANTIES OR CONDITIONS OF ANY
 * KIND, either express or implied.  See the License for the
 * specific language governing permissions and limitations
 * under the License.
 */
package org.elasticsearch.client;

import org.apache.commons.logging.Log;
import org.apache.commons.logging.LogFactory;
import org.apache.http.ConnectionClosedException;
import org.apache.http.Header;
import org.apache.http.HttpEntity;
import org.apache.http.HttpHost;
import org.apache.http.HttpRequest;
import org.apache.http.HttpResponse;
import org.apache.http.client.AuthCache;
import org.apache.http.client.ClientProtocolException;
import org.apache.http.client.methods.HttpEntityEnclosingRequestBase;
import org.apache.http.client.methods.HttpHead;
import org.apache.http.client.methods.HttpOptions;
import org.apache.http.client.methods.HttpPatch;
import org.apache.http.client.methods.HttpPost;
import org.apache.http.client.methods.HttpPut;
import org.apache.http.client.methods.HttpRequestBase;
import org.apache.http.client.methods.HttpTrace;
import org.apache.http.client.protocol.HttpClientContext;
import org.apache.http.client.utils.URIBuilder;
import org.apache.http.concurrent.FutureCallback;
import org.apache.http.conn.ConnectTimeoutException;
import org.apache.http.impl.auth.BasicScheme;
import org.apache.http.impl.client.BasicAuthCache;
import org.apache.http.impl.nio.client.CloseableHttpAsyncClient;
import org.apache.http.nio.client.methods.HttpAsyncMethods;
import org.apache.http.nio.protocol.HttpAsyncRequestProducer;
import org.apache.http.nio.protocol.HttpAsyncResponseConsumer;

import javax.net.ssl.SSLHandshakeException;
import java.io.Closeable;
import java.io.IOException;
import java.net.SocketTimeoutException;
import java.net.URI;
import java.net.URISyntaxException;
import java.util.ArrayList;
import java.util.Arrays;
import java.util.Collection;
import java.util.Collections;
import java.util.Comparator;
import java.util.HashMap;
import java.util.HashSet;
import java.util.Iterator;
import java.util.List;
import java.util.Locale;
import java.util.Map;
import java.util.Objects;
import java.util.Set;
import java.util.concurrent.ConcurrentHashMap;
import java.util.concurrent.ConcurrentMap;
import java.util.concurrent.CountDownLatch;
import java.util.concurrent.ExecutionException;
import java.util.concurrent.TimeUnit;
import java.util.concurrent.atomic.AtomicInteger;
import java.util.concurrent.atomic.AtomicReference;

/**
 * Client that connects to an Elasticsearch cluster through HTTP.
 * <p>
 * Must be created using {@link RestClientBuilder}, which allows to set all the different options or just rely on defaults.
 * The hosts that are part of the cluster need to be provided at creation time, but can also be replaced later
 * by calling {@link #setHosts(HttpHost...)}.
 * <p>
 * The method {@link #performRequest(String, String, Map, HttpEntity, Header...)} allows to send a request to the cluster. When
 * sending a request, a host gets selected out of the provided ones in a round-robin fashion. Failing hosts are marked dead and
 * retried after a certain amount of time (minimum 1 minute, maximum 30 minutes), depending on how many times they previously
 * failed (the more failures, the later they will be retried). In case of failures all of the alive nodes (or dead nodes that
 * deserve a retry) are retried until one responds or none of them does, in which case an {@link IOException} will be thrown.
 * <p>
 * Requests can be either synchronous or asynchronous. The asynchronous variants all end with {@code Async}.
 * <p>
 * Requests can be traced by enabling trace logging for "tracer". The trace logger outputs requests and responses in curl format.
 */
public class RestClient implements Closeable {

    private static final Log logger = LogFactory.getLog(RestClient.class);

    private final CloseableHttpAsyncClient client;
    // We don't rely on default headers supported by HttpAsyncClient as those cannot be replaced.
    // These are package private for tests.
    final List<Header> defaultHeaders;
    private final long maxRetryTimeoutMillis;
    private final String pathPrefix;
    private final AtomicInteger lastHostIndex = new AtomicInteger(0);
    private volatile HostTuple<Set<HttpHost>> hostTuple;
    private final ConcurrentMap<HttpHost, DeadHostState> blacklist = new ConcurrentHashMap<>();
    private final FailureListener failureListener;

    RestClient(CloseableHttpAsyncClient client, long maxRetryTimeoutMillis, Header[] defaultHeaders,
               HttpHost[] hosts, String pathPrefix, FailureListener failureListener) {
        this.client = client;
        this.maxRetryTimeoutMillis = maxRetryTimeoutMillis;
        this.defaultHeaders = Collections.unmodifiableList(Arrays.asList(defaultHeaders));
        this.failureListener = failureListener;
        this.pathPrefix = pathPrefix;
        setHosts(hosts);
    }

    /**
     * Returns a new {@link RestClientBuilder} to help with {@link RestClient} creation.
     * Creates a new builder instance and sets the hosts that the client will send requests to.
     */
    public static RestClientBuilder builder(HttpHost... hosts) {
        return new RestClientBuilder(hosts);
    }

    /**
     * Replaces the hosts that the client communicates with.
     * @see HttpHost
     */
    public synchronized void setHosts(HttpHost... hosts) {
        if (hosts == null || hosts.length == 0) {
            throw new IllegalArgumentException("hosts must not be null nor empty");
        }
        Set<HttpHost> httpHosts = new HashSet<>();
        AuthCache authCache = new BasicAuthCache();
        for (HttpHost host : hosts) {
            Objects.requireNonNull(host, "host cannot be null");
            httpHosts.add(host);
            authCache.put(host, new BasicScheme());
        }
        this.hostTuple = new HostTuple<>(Collections.unmodifiableSet(httpHosts), authCache);
        this.blacklist.clear();
    }

    /**
     * Sends a request to the Elasticsearch cluster that the client points to.
     * Blocks until the request is completed and returns its response or fails
     * by throwing an exception. Selects a host out of the provided ones in a
     * round-robin fashion. Failing hosts are marked dead and retried after a
     * certain amount of time (minimum 1 minute, maximum 30 minutes), depending
     * on how many times they previously failed (the more failures, the later
     * they will be retried). In case of failures all of the alive nodes (or
     * dead nodes that deserve a retry) are retried until one responds or none
     * of them does, in which case an {@link IOException} will be thrown.
     *
     * This method works by performing an asynchronous call and waiting
     * for the result. If the asynchronous call throws an exception we wrap
     * it and rethrow it so that the stack trace attached to the exception
     * contains the call site. While we attempt to preserve the original
     * exception this isn't always possible and likely haven't covered all of
     * the cases. You can get the original exception from
     * {@link Exception#getCause()}.
     *
     * @param request the request to perform
     * @param options options on the request to perform
     * @return the response returned by Elasticsearch
     * @throws IOException in case of a problem or the connection was aborted
     * @throws ClientProtocolException in case of an http protocol error
     * @throws ResponseException in case Elasticsearch responded with a status code that indicated an error
     */
    public Response performRequest(Request request, RequestOptions options) throws IOException {
        SyncResponseListener listener = new SyncResponseListener(maxRetryTimeoutMillis);
        performRequestAsyncNoCatch(request, options, listener);
        return listener.get();
    }

    /**
     * Sends a request to the Elasticsearch cluster that the client points to.
     * The request is executed asynchronously and the provided
     * {@link ResponseListener} gets notified upon request completion or
     * failure. Selects a host out of the provided ones in a round-robin
     * fashion. Failing hosts are marked dead and retried after a certain
     * amount of time (minimum 1 minute, maximum 30 minutes), depending on how
     * many times they previously failed (the more failures, the later they
     * will be retried). In case of failures all of the alive nodes (or dead
     * nodes that deserve a retry) are retried until one responds or none of
     * them does, in which case an {@link IOException} will be thrown.
     *
     * @param request the request to perform
     * @param options options on the request to perform
     * @param responseListener the {@link ResponseListener} to notify when the
     *      request is completed or fails
     */
    public void performRequestAsync(Request request, RequestOptions options, ResponseListener responseListener) {
        try {
            performRequestAsyncNoCatch(request, options, responseListener);
        } catch (Exception e) {
            responseListener.onFailure(e);
        }
    }

    /**
     * Sends a request to the Elasticsearch cluster that the client points to and waits for the corresponding response
     * to be returned. Shortcut to {@link #performRequest(String, String, Map, HttpEntity, Header...)} but without parameters
     * and request body.
     *
     * @param method the http method
     * @param endpoint the path of the request (without host and port)
     * @param headers the optional request headers
     * @return the response returned by Elasticsearch
     * @throws IOException in case of a problem or the connection was aborted
     * @throws ClientProtocolException in case of an http protocol error
     * @throws ResponseException in case Elasticsearch responded with a status code that indicated an error
     * @deprecated prefer {@link #performRequest(Request)}
     */
    @Deprecated
    public Response performRequest(String method, String endpoint, Header... headers) throws IOException {
        Request request = new Request(method, endpoint);
<<<<<<< HEAD
        RequestOptions.Builder options = RequestOptions.builder();
        options.setHeaders(headers);
        return performRequest(request, options.build());
=======
        addHeaders(request, headers);
        return performRequest(request);
>>>>>>> dcff63e6
    }

    /**
     * Sends a request to the Elasticsearch cluster that the client points to and waits for the corresponding response
     * to be returned. Shortcut to {@link #performRequest(String, String, Map, HttpEntity, Header...)} but without request body.
     *
     * @param method the http method
     * @param endpoint the path of the request (without host and port)
     * @param params the query_string parameters
     * @param headers the optional request headers
     * @return the response returned by Elasticsearch
     * @throws IOException in case of a problem or the connection was aborted
     * @throws ClientProtocolException in case of an http protocol error
     * @throws ResponseException in case Elasticsearch responded with a status code that indicated an error
     * @deprecated prefer {@link #performRequest(Request)}
     */
    @Deprecated
    public Response performRequest(String method, String endpoint, Map<String, String> params, Header... headers) throws IOException {
        Request request = new Request(method, endpoint);
        addParameters(request, params);
        addHeaders(request, headers);
        return performRequest(request);
    }

    /**
     * Sends a request to the Elasticsearch cluster that the client points to and waits for the corresponding response
     * to be returned. Shortcut to {@link #performRequest(String, String, Map, HttpEntity, HttpAsyncResponseConsumerFactory, Header...)}
     * which doesn't require specifying an {@link HttpAsyncResponseConsumerFactory} instance,
     * {@link HttpAsyncResponseConsumerFactory} will be used to create the needed instances of {@link HttpAsyncResponseConsumer}.
     *
     * @param method the http method
     * @param endpoint the path of the request (without host and port)
     * @param params the query_string parameters
     * @param entity the body of the request, null if not applicable
     * @param headers the optional request headers
     * @return the response returned by Elasticsearch
     * @throws IOException in case of a problem or the connection was aborted
     * @throws ClientProtocolException in case of an http protocol error
     * @throws ResponseException in case Elasticsearch responded with a status code that indicated an error
     * @deprecated prefer {@link #performRequest(Request)}
     */
    @Deprecated
    public Response performRequest(String method, String endpoint, Map<String, String> params,
                                   HttpEntity entity, Header... headers) throws IOException {
        Request request = new Request(method, endpoint);
        addParameters(request, params);
        request.setEntity(entity);
        addHeaders(request, headers);
        return performRequest(request);
    }

    /**
     * Sends a request to the Elasticsearch cluster that the client points to. Blocks until the request is completed and returns
     * its response or fails by throwing an exception. Selects a host out of the provided ones in a round-robin fashion. Failing hosts
     * are marked dead and retried after a certain amount of time (minimum 1 minute, maximum 30 minutes), depending on how many times
     * they previously failed (the more failures, the later they will be retried). In case of failures all of the alive nodes (or dead
     * nodes that deserve a retry) are retried until one responds or none of them does, in which case an {@link IOException} will be thrown.
     *
     * This method works by performing an asynchronous call and waiting
     * for the result. If the asynchronous call throws an exception we wrap
     * it and rethrow it so that the stack trace attached to the exception
     * contains the call site. While we attempt to preserve the original
     * exception this isn't always possible and likely haven't covered all of
     * the cases. You can get the original exception from
     * {@link Exception#getCause()}.
     *
     * @param method the http method
     * @param endpoint the path of the request (without host and port)
     * @param params the query_string parameters
     * @param entity the body of the request, null if not applicable
     * @param httpAsyncResponseConsumerFactory the {@link HttpAsyncResponseConsumerFactory} used to create one
     * {@link HttpAsyncResponseConsumer} callback per retry. Controls how the response body gets streamed from a non-blocking HTTP
     * connection on the client side.
     * @param headers the optional request headers
     * @return the response returned by Elasticsearch
     * @throws IOException in case of a problem or the connection was aborted
     * @throws ClientProtocolException in case of an http protocol error
     * @throws ResponseException in case Elasticsearch responded with a status code that indicated an error
     * @deprecated prefer {@link #performRequest(Request)}
     */
    @Deprecated
    public Response performRequest(String method, String endpoint, Map<String, String> params,
                                   HttpEntity entity, HttpAsyncResponseConsumerFactory httpAsyncResponseConsumerFactory,
                                   Header... headers) throws IOException {
        Request request = new Request(method, endpoint);
        addParameters(request, params);
        request.setEntity(entity);
        request.setHttpAsyncResponseConsumerFactory(httpAsyncResponseConsumerFactory);
        addHeaders(request, headers);
        return performRequest(request);
    }

    /**
     * Sends a request to the Elasticsearch cluster that the client points to. Doesn't wait for the response, instead
     * the provided {@link ResponseListener} will be notified upon completion or failure. Shortcut to
     * {@link #performRequestAsync(String, String, Map, HttpEntity, ResponseListener, Header...)} but without parameters and  request body.
     *
     * @param method the http method
     * @param endpoint the path of the request (without host and port)
     * @param responseListener the {@link ResponseListener} to notify when the request is completed or fails
     * @param headers the optional request headers
     * @deprecated prefer {@link #performRequestAsync(Request, ResponseListener)}
     */
    @Deprecated
    public void performRequestAsync(String method, String endpoint, ResponseListener responseListener, Header... headers) {
        Request request;
        try {
            request = new Request(method, endpoint);
            addHeaders(request, headers);
        } catch (Exception e) {
            responseListener.onFailure(e);
            return;
        }
        performRequestAsync(request, responseListener);
    }

    /**
     * Sends a request to the Elasticsearch cluster that the client points to. Doesn't wait for the response, instead
     * the provided {@link ResponseListener} will be notified upon completion or failure. Shortcut to
     * {@link #performRequestAsync(String, String, Map, HttpEntity, ResponseListener, Header...)} but without request body.
     *
     * @param method the http method
     * @param endpoint the path of the request (without host and port)
     * @param params the query_string parameters
     * @param responseListener the {@link ResponseListener} to notify when the request is completed or fails
     * @param headers the optional request headers
     * @deprecated prefer {@link #performRequestAsync(Request, ResponseListener)}
     */
    @Deprecated
    public void performRequestAsync(String method, String endpoint, Map<String, String> params,
                                    ResponseListener responseListener, Header... headers) {
        Request request;
        try {
            request = new Request(method, endpoint);
            addParameters(request, params);
            addHeaders(request, headers);
        } catch (Exception e) {
            responseListener.onFailure(e);
            return;
        }
        performRequestAsync(request, responseListener);
    }

    /**
     * Sends a request to the Elasticsearch cluster that the client points to. Doesn't wait for the response, instead
     * the provided {@link ResponseListener} will be notified upon completion or failure.
     * Shortcut to {@link #performRequestAsync(String, String, Map, HttpEntity, HttpAsyncResponseConsumerFactory, ResponseListener,
     * Header...)} which doesn't require specifying an {@link HttpAsyncResponseConsumerFactory} instance,
     * {@link HttpAsyncResponseConsumerFactory} will be used to create the needed instances of {@link HttpAsyncResponseConsumer}.
     *
     * @param method the http method
     * @param endpoint the path of the request (without host and port)
     * @param params the query_string parameters
     * @param entity the body of the request, null if not applicable
     * @param responseListener the {@link ResponseListener} to notify when the request is completed or fails
     * @param headers the optional request headers
     * @deprecated prefer {@link #performRequestAsync(Request, ResponseListener)}
     */
    @Deprecated
    public void performRequestAsync(String method, String endpoint, Map<String, String> params,
                                    HttpEntity entity, ResponseListener responseListener, Header... headers) {
        Request request;
        try {
            request = new Request(method, endpoint);
            addParameters(request, params);
            request.setEntity(entity);
            addHeaders(request, headers);
        } catch (Exception e) {
            responseListener.onFailure(e);
            return;
        }
        performRequestAsync(request, responseListener);
    }

    /**
     * Sends a request to the Elasticsearch cluster that the client points to. The request is executed asynchronously
     * and the provided {@link ResponseListener} gets notified upon request completion or failure.
     * Selects a host out of the provided ones in a round-robin fashion. Failing hosts are marked dead and retried after a certain
     * amount of time (minimum 1 minute, maximum 30 minutes), depending on how many times they previously failed (the more failures,
     * the later they will be retried). In case of failures all of the alive nodes (or dead nodes that deserve a retry) are retried
     * until one responds or none of them does, in which case an {@link IOException} will be thrown.
     *
     * @param method the http method
     * @param endpoint the path of the request (without host and port)
     * @param params the query_string parameters
     * @param entity the body of the request, null if not applicable
     * @param httpAsyncResponseConsumerFactory the {@link HttpAsyncResponseConsumerFactory} used to create one
     * {@link HttpAsyncResponseConsumer} callback per retry. Controls how the response body gets streamed from a non-blocking HTTP
     * connection on the client side.
     * @param responseListener the {@link ResponseListener} to notify when the request is completed or fails
     * @param headers the optional request headers
     * @deprecated prefer {@link #performRequestAsync(Request, ResponseListener)}
     */
    @Deprecated
    public void performRequestAsync(String method, String endpoint, Map<String, String> params,
                                    HttpEntity entity, HttpAsyncResponseConsumerFactory httpAsyncResponseConsumerFactory,
                                    ResponseListener responseListener, Header... headers) {
        Request request;
        try {
            request = new Request(method, endpoint);
            addParameters(request, params);
            request.setEntity(entity);
            request.setHttpAsyncResponseConsumerFactory(httpAsyncResponseConsumerFactory);
            addHeaders(request, headers);
        } catch (Exception e) {
            responseListener.onFailure(e);
            return;
        }
        performRequestAsync(request, responseListener);
    }

    void performRequestAsyncNoCatch(Request request, RequestOptions options, ResponseListener listener) {
        Map<String, String> requestParams = new HashMap<>(request.getParameters());
        //ignore is a special parameter supported by the clients, shouldn't be sent to es
        String ignoreString = requestParams.remove("ignore");
        Set<Integer> ignoreErrorCodes;
        if (ignoreString == null) {
            if (HttpHead.METHOD_NAME.equals(request.getMethod())) {
                //404 never causes error if returned for a HEAD request
                ignoreErrorCodes = Collections.singleton(404);
            } else {
                ignoreErrorCodes = Collections.emptySet();
            }
        } else {
            String[] ignoresArray = ignoreString.split(",");
            ignoreErrorCodes = new HashSet<>();
            if (HttpHead.METHOD_NAME.equals(request.getMethod())) {
                //404 never causes error if returned for a HEAD request
                ignoreErrorCodes.add(404);
            }
            for (String ignoreCode : ignoresArray) {
                try {
                    ignoreErrorCodes.add(Integer.valueOf(ignoreCode));
                } catch (NumberFormatException e) {
                    throw new IllegalArgumentException("ignore value should be a number, found [" + ignoreString + "] instead", e);
                }
            }
        }
        URI uri = buildUri(pathPrefix, request.getEndpoint(), requestParams);
        HttpRequestBase httpRequest = createHttpRequest(request.getMethod(), uri, request.getEntity());
        setHeaders(httpRequest, options.getHeaders());
        FailureTrackingResponseListener failureTrackingResponseListener = new FailureTrackingResponseListener(listener);
        long startTime = System.nanoTime();
        performRequestAsync(startTime, nextHost(), httpRequest, ignoreErrorCodes,
                options.getHttpAsyncResponseConsumerFactory(), failureTrackingResponseListener);
    }

    private void performRequestAsync(final long startTime, final HostTuple<Iterator<HttpHost>> hostTuple, final HttpRequestBase request,
                                     final Set<Integer> ignoreErrorCodes,
                                     final HttpAsyncResponseConsumerFactory httpAsyncResponseConsumerFactory,
                                     final FailureTrackingResponseListener listener) {
        final HttpHost host = hostTuple.hosts.next();
        //we stream the request body if the entity allows for it
        final HttpAsyncRequestProducer requestProducer = HttpAsyncMethods.create(host, request);
        final HttpAsyncResponseConsumer<HttpResponse> asyncResponseConsumer =
            httpAsyncResponseConsumerFactory.createHttpAsyncResponseConsumer();
        final HttpClientContext context = HttpClientContext.create();
        context.setAuthCache(hostTuple.authCache);
        client.execute(requestProducer, asyncResponseConsumer, context, new FutureCallback<HttpResponse>() {
            @Override
            public void completed(HttpResponse httpResponse) {
                try {
                    RequestLogger.logResponse(logger, request, host, httpResponse);
                    int statusCode = httpResponse.getStatusLine().getStatusCode();
                    Response response = new Response(request.getRequestLine(), host, httpResponse);
                    if (isSuccessfulResponse(statusCode) || ignoreErrorCodes.contains(response.getStatusLine().getStatusCode())) {
                        onResponse(host);
                        listener.onSuccess(response);
                    } else {
                        ResponseException responseException = new ResponseException(response);
                        if (isRetryStatus(statusCode)) {
                            //mark host dead and retry against next one
                            onFailure(host);
                            retryIfPossible(responseException);
                        } else {
                            //mark host alive and don't retry, as the error should be a request problem
                            onResponse(host);
                            listener.onDefinitiveFailure(responseException);
                        }
                    }
                } catch(Exception e) {
                    listener.onDefinitiveFailure(e);
                }
            }

            @Override
            public void failed(Exception failure) {
                try {
                    RequestLogger.logFailedRequest(logger, request, host, failure);
                    onFailure(host);
                    retryIfPossible(failure);
                } catch(Exception e) {
                    listener.onDefinitiveFailure(e);
                }
            }

            private void retryIfPossible(Exception exception) {
                if (hostTuple.hosts.hasNext()) {
                    //in case we are retrying, check whether maxRetryTimeout has been reached
                    long timeElapsedMillis = TimeUnit.NANOSECONDS.toMillis(System.nanoTime() - startTime);
                    long timeout = maxRetryTimeoutMillis - timeElapsedMillis;
                    if (timeout <= 0) {
                        IOException retryTimeoutException = new IOException(
                                "request retries exceeded max retry timeout [" + maxRetryTimeoutMillis + "]");
                        listener.onDefinitiveFailure(retryTimeoutException);
                    } else {
                        listener.trackFailure(exception);
                        request.reset();
                        performRequestAsync(startTime, hostTuple, request, ignoreErrorCodes, httpAsyncResponseConsumerFactory, listener);
                    }
                } else {
                    listener.onDefinitiveFailure(exception);
                }
            }

            @Override
            public void cancelled() {
                listener.onDefinitiveFailure(new ExecutionException("request was cancelled", null));
            }
        });
    }

    private void setHeaders(HttpRequest httpRequest, Collection<Header> requestHeaders) {
        // request headers override default headers, so we don't add default headers if they exist as request headers
        final Set<String> requestNames = new HashSet<>(requestHeaders.size());
        for (Header requestHeader : requestHeaders) {
            httpRequest.addHeader(requestHeader);
            requestNames.add(requestHeader.getName());
        }
        for (Header defaultHeader : defaultHeaders) {
            if (requestNames.contains(defaultHeader.getName()) == false) {
                httpRequest.addHeader(defaultHeader);
            }
        }
    }

    /**
     * Returns an {@link Iterable} of hosts to be used for a request call.
     * Ideally, the first host is retrieved from the iterable and used successfully for the request.
     * Otherwise, after each failure the next host has to be retrieved from the iterator so that the request can be retried until
     * there are no more hosts available to retry against. The maximum total of attempts is equal to the number of hosts in the iterable.
     * The iterator returned will never be empty. In case there are no healthy hosts available, or dead ones to be be retried,
     * one dead host gets returned so that it can be retried.
     */
    private HostTuple<Iterator<HttpHost>> nextHost() {
        final HostTuple<Set<HttpHost>> hostTuple = this.hostTuple;
        Collection<HttpHost> nextHosts = Collections.emptySet();
        do {
            Set<HttpHost> filteredHosts = new HashSet<>(hostTuple.hosts);
            for (Map.Entry<HttpHost, DeadHostState> entry : blacklist.entrySet()) {
                if (entry.getValue().shallBeRetried() == false) {
                    filteredHosts.remove(entry.getKey());
                }
            }
            if (filteredHosts.isEmpty()) {
                //last resort: if there are no good hosts to use, return a single dead one, the one that's closest to being retried
                List<Map.Entry<HttpHost, DeadHostState>> sortedHosts = new ArrayList<>(blacklist.entrySet());
                if (sortedHosts.size() > 0) {
                    Collections.sort(sortedHosts, new Comparator<Map.Entry<HttpHost, DeadHostState>>() {
                        @Override
                        public int compare(Map.Entry<HttpHost, DeadHostState> o1, Map.Entry<HttpHost, DeadHostState> o2) {
                            return o1.getValue().compareTo(o2.getValue());
                        }
                    });
                    HttpHost deadHost = sortedHosts.get(0).getKey();
                    logger.trace("resurrecting host [" + deadHost + "]");
                    nextHosts = Collections.singleton(deadHost);
                }
            } else {
                List<HttpHost> rotatedHosts = new ArrayList<>(filteredHosts);
                Collections.rotate(rotatedHosts, rotatedHosts.size() - lastHostIndex.getAndIncrement());
                nextHosts = rotatedHosts;
            }
        } while(nextHosts.isEmpty());
        return new HostTuple<>(nextHosts.iterator(), hostTuple.authCache);
    }

    /**
     * Called after each successful request call.
     * Receives as an argument the host that was used for the successful request.
     */
    private void onResponse(HttpHost host) {
        DeadHostState removedHost = this.blacklist.remove(host);
        if (logger.isDebugEnabled() && removedHost != null) {
            logger.debug("removed host [" + host + "] from blacklist");
        }
    }

    /**
     * Called after each failed attempt.
     * Receives as an argument the host that was used for the failed attempt.
     */
    private void onFailure(HttpHost host) {
        while(true) {
            DeadHostState previousDeadHostState = blacklist.putIfAbsent(host, new DeadHostState(DeadHostState.TimeSupplier.DEFAULT));
            if (previousDeadHostState == null) {
                logger.debug("added host [" + host + "] to blacklist");
                break;
            }
            if (blacklist.replace(host, previousDeadHostState,
                    new DeadHostState(previousDeadHostState, DeadHostState.TimeSupplier.DEFAULT))) {
                logger.debug("updated host [" + host + "] already in blacklist");
                break;
            }
        }
        failureListener.onFailure(host);
    }

    @Override
    public void close() throws IOException {
        client.close();
    }

    private static boolean isSuccessfulResponse(int statusCode) {
        return statusCode < 300;
    }

    private static boolean isRetryStatus(int statusCode) {
        switch(statusCode) {
            case 502:
            case 503:
            case 504:
                return true;
        }
        return false;
    }

    private static Exception addSuppressedException(Exception suppressedException, Exception currentException) {
        if (suppressedException != null) {
            currentException.addSuppressed(suppressedException);
        }
        return currentException;
    }

    private static HttpRequestBase createHttpRequest(String method, URI uri, HttpEntity entity) {
        switch(method.toUpperCase(Locale.ROOT)) {
            case HttpDeleteWithEntity.METHOD_NAME:
                return addRequestBody(new HttpDeleteWithEntity(uri), entity);
            case HttpGetWithEntity.METHOD_NAME:
                return addRequestBody(new HttpGetWithEntity(uri), entity);
            case HttpHead.METHOD_NAME:
                return addRequestBody(new HttpHead(uri), entity);
            case HttpOptions.METHOD_NAME:
                return addRequestBody(new HttpOptions(uri), entity);
            case HttpPatch.METHOD_NAME:
                return addRequestBody(new HttpPatch(uri), entity);
            case HttpPost.METHOD_NAME:
                HttpPost httpPost = new HttpPost(uri);
                addRequestBody(httpPost, entity);
                return httpPost;
            case HttpPut.METHOD_NAME:
                return addRequestBody(new HttpPut(uri), entity);
            case HttpTrace.METHOD_NAME:
                return addRequestBody(new HttpTrace(uri), entity);
            default:
                throw new UnsupportedOperationException("http method not supported: " + method);
        }
    }

    private static HttpRequestBase addRequestBody(HttpRequestBase httpRequest, HttpEntity entity) {
        if (entity != null) {
            if (httpRequest instanceof HttpEntityEnclosingRequestBase) {
                ((HttpEntityEnclosingRequestBase)httpRequest).setEntity(entity);
            } else {
                throw new UnsupportedOperationException(httpRequest.getMethod() + " with body is not supported");
            }
        }
        return httpRequest;
    }

    static URI buildUri(String pathPrefix, String path, Map<String, String> params) {
        Objects.requireNonNull(path, "path must not be null");
        try {
            String fullPath;
            if (pathPrefix != null) {
                if (path.startsWith("/")) {
                    fullPath = pathPrefix + path;
                } else {
                    fullPath = pathPrefix + "/" + path;
                }
            } else {
                fullPath = path;
            }

            URIBuilder uriBuilder = new URIBuilder(fullPath);
            for (Map.Entry<String, String> param : params.entrySet()) {
                uriBuilder.addParameter(param.getKey(), param.getValue());
            }
            return uriBuilder.build();
        } catch(URISyntaxException e) {
            throw new IllegalArgumentException(e.getMessage(), e);
        }
    }

    /**
     * Listener used in any async call to wrap the provided user listener (or SyncResponseListener in sync calls).
     * Allows to track potential failures coming from the different retry attempts and returning to the original listener
     * only when we got a response (successful or not to be retried) or there are no hosts to retry against.
     */
    static class FailureTrackingResponseListener {
        private final ResponseListener responseListener;
        private volatile Exception exception;

        FailureTrackingResponseListener(ResponseListener responseListener) {
            this.responseListener = responseListener;
        }

        /**
         * Notifies the caller of a response through the wrapped listener
         */
        void onSuccess(Response response) {
            responseListener.onSuccess(response);
        }

        /**
         * Tracks one last definitive failure and returns to the caller by notifying the wrapped listener
         */
        void onDefinitiveFailure(Exception exception) {
            trackFailure(exception);
            responseListener.onFailure(this.exception);
        }

        /**
         * Tracks an exception, which caused a retry hence we should not return yet to the caller
         */
        void trackFailure(Exception exception) {
            this.exception = addSuppressedException(this.exception, exception);
        }
    }

    /**
     * Listener used in any sync performRequest calls, it waits for a response or an exception back up to a timeout
     */
    static class SyncResponseListener implements ResponseListener {
        private final CountDownLatch latch = new CountDownLatch(1);
        private final AtomicReference<Response> response = new AtomicReference<>();
        private final AtomicReference<Exception> exception = new AtomicReference<>();

        private final long timeout;

        SyncResponseListener(long timeout) {
            assert timeout > 0;
            this.timeout = timeout;
        }

        @Override
        public void onSuccess(Response response) {
            Objects.requireNonNull(response, "response must not be null");
            boolean wasResponseNull = this.response.compareAndSet(null, response);
            if (wasResponseNull == false) {
                throw new IllegalStateException("response is already set");
            }

            latch.countDown();
        }

        @Override
        public void onFailure(Exception exception) {
            Objects.requireNonNull(exception, "exception must not be null");
            boolean wasExceptionNull = this.exception.compareAndSet(null, exception);
            if (wasExceptionNull == false) {
                throw new IllegalStateException("exception is already set");
            }
            latch.countDown();
        }

        /**
         * Waits (up to a timeout) for some result of the request: either a response, or an exception.
         */
        Response get() throws IOException {
            try {
                //providing timeout is just a safety measure to prevent everlasting waits
                //the different client timeouts should already do their jobs
                if (latch.await(timeout, TimeUnit.MILLISECONDS) == false) {
                    throw new IOException("listener timeout after waiting for [" + timeout + "] ms");
                }
            } catch (InterruptedException e) {
                throw new RuntimeException("thread waiting for the response was interrupted", e);
            }

            Exception exception = this.exception.get();
            Response response = this.response.get();
            if (exception != null) {
                if (response != null) {
                    IllegalStateException e = new IllegalStateException("response and exception are unexpectedly set at the same time");
                    e.addSuppressed(exception);
                    throw e;
                }
                /*
                 * Wrap and rethrow whatever exception we received, copying the type
                 * where possible so the synchronous API looks as much as possible
                 * like the asynchronous API. We wrap the exception so that the caller's
                 * signature shows up in any exception we throw.
                 */
                if (exception instanceof ResponseException) {
                    throw new ResponseException((ResponseException) exception);
                }
                if (exception instanceof ConnectTimeoutException) {
                    ConnectTimeoutException e = new ConnectTimeoutException(exception.getMessage());
                    e.initCause(exception);
                    throw e;
                }
                if (exception instanceof SocketTimeoutException) {
                    SocketTimeoutException e = new SocketTimeoutException(exception.getMessage());
                    e.initCause(exception);
                    throw e;
                }
                if (exception instanceof ConnectionClosedException) {
                    ConnectionClosedException e = new ConnectionClosedException(exception.getMessage());
                    e.initCause(exception);
                    throw e;
                }
                if (exception instanceof SSLHandshakeException) {
                    SSLHandshakeException e = new SSLHandshakeException(exception.getMessage());
                    e.initCause(exception);
                    throw e;
                }
                if (exception instanceof IOException) {
                    throw new IOException(exception.getMessage(), exception);
                }
                if (exception instanceof RuntimeException){
                    throw new RuntimeException(exception.getMessage(), exception);
                }
                throw new RuntimeException("error while performing request", exception);
            }

            if (response == null) {
                throw new IllegalStateException("response not set and no exception caught either");
            }
            return response;
        }
    }

    /**
     * Listener that allows to be notified whenever a failure happens. Useful when sniffing is enabled, so that we can sniff on failure.
     * The default implementation is a no-op.
     */
    public static class FailureListener {
        /**
         * Notifies that the host provided as argument has just failed
         */
        public void onFailure(HttpHost host) {

        }
    }

    /**
     * {@code HostTuple} enables the {@linkplain HttpHost}s and {@linkplain AuthCache} to be set together in a thread
     * safe, volatile way.
     */
    private static class HostTuple<T> {
        final T hosts;
        final AuthCache authCache;

        HostTuple(final T hosts, final AuthCache authCache) {
            this.hosts = hosts;
            this.authCache = authCache;
        }
    }

    /**
     * Add all headers from the provided varargs argument to a {@link Request}. This only exists
     * to support methods that exist for backwards compatibility.
     */
    @Deprecated
    private static void addHeaders(Request request, Header... headers) {
        Objects.requireNonNull(headers, "headers cannot be null");
        for (Header header : headers) {
            Objects.requireNonNull(header, "header cannot be null");
            request.addHeader(header.getName(), header.getValue());
        }
    }

    /**
     * Add all parameters from a map to a {@link Request}. This only exists
     * to support methods that exist for backwards compatibility.
     */
    @Deprecated
    private static void addParameters(Request request, Map<String, String> parameters) {
        Objects.requireNonNull(parameters, "parameters cannot be null");
        for (Map.Entry<String, String> entry : parameters.entrySet()) {
            request.addParameter(entry.getKey(), entry.getValue());
        }
    }
}<|MERGE_RESOLUTION|>--- conflicted
+++ resolved
@@ -163,15 +163,14 @@
      * {@link Exception#getCause()}.
      *
      * @param request the request to perform
-     * @param options options on the request to perform
      * @return the response returned by Elasticsearch
      * @throws IOException in case of a problem or the connection was aborted
      * @throws ClientProtocolException in case of an http protocol error
      * @throws ResponseException in case Elasticsearch responded with a status code that indicated an error
      */
-    public Response performRequest(Request request, RequestOptions options) throws IOException {
+    public Response performRequest(Request request) throws IOException {
         SyncResponseListener listener = new SyncResponseListener(maxRetryTimeoutMillis);
-        performRequestAsyncNoCatch(request, options, listener);
+        performRequestAsyncNoCatch(request, listener);
         return listener.get();
     }
 
@@ -188,13 +187,12 @@
      * them does, in which case an {@link IOException} will be thrown.
      *
      * @param request the request to perform
-     * @param options options on the request to perform
      * @param responseListener the {@link ResponseListener} to notify when the
      *      request is completed or fails
      */
-    public void performRequestAsync(Request request, RequestOptions options, ResponseListener responseListener) {
+    public void performRequestAsync(Request request, ResponseListener responseListener) {
         try {
-            performRequestAsyncNoCatch(request, options, responseListener);
+            performRequestAsyncNoCatch(request, responseListener);
         } catch (Exception e) {
             responseListener.onFailure(e);
         }
@@ -217,14 +215,8 @@
     @Deprecated
     public Response performRequest(String method, String endpoint, Header... headers) throws IOException {
         Request request = new Request(method, endpoint);
-<<<<<<< HEAD
-        RequestOptions.Builder options = RequestOptions.builder();
-        options.setHeaders(headers);
-        return performRequest(request, options.build());
-=======
         addHeaders(request, headers);
         return performRequest(request);
->>>>>>> dcff63e6
     }
 
     /**
@@ -312,8 +304,7 @@
         Request request = new Request(method, endpoint);
         addParameters(request, params);
         request.setEntity(entity);
-        request.setHttpAsyncResponseConsumerFactory(httpAsyncResponseConsumerFactory);
-        addHeaders(request, headers);
+        setOptions(request, httpAsyncResponseConsumerFactory, headers);
         return performRequest(request);
     }
 
@@ -427,8 +418,7 @@
             request = new Request(method, endpoint);
             addParameters(request, params);
             request.setEntity(entity);
-            request.setHttpAsyncResponseConsumerFactory(httpAsyncResponseConsumerFactory);
-            addHeaders(request, headers);
+            setOptions(request, httpAsyncResponseConsumerFactory, headers);
         } catch (Exception e) {
             responseListener.onFailure(e);
             return;
@@ -436,7 +426,7 @@
         performRequestAsync(request, responseListener);
     }
 
-    void performRequestAsyncNoCatch(Request request, RequestOptions options, ResponseListener listener) {
+    void performRequestAsyncNoCatch(Request request, ResponseListener listener) {
         Map<String, String> requestParams = new HashMap<>(request.getParameters());
         //ignore is a special parameter supported by the clients, shouldn't be sent to es
         String ignoreString = requestParams.remove("ignore");
@@ -465,11 +455,11 @@
         }
         URI uri = buildUri(pathPrefix, request.getEndpoint(), requestParams);
         HttpRequestBase httpRequest = createHttpRequest(request.getMethod(), uri, request.getEntity());
-        setHeaders(httpRequest, options.getHeaders());
+        setHeaders(httpRequest, request.getOptions().getHeaders());
         FailureTrackingResponseListener failureTrackingResponseListener = new FailureTrackingResponseListener(listener);
         long startTime = System.nanoTime();
         performRequestAsync(startTime, nextHost(), httpRequest, ignoreErrorCodes,
-                options.getHttpAsyncResponseConsumerFactory(), failureTrackingResponseListener);
+                request.getOptions().getHttpAsyncResponseConsumerFactory(), failureTrackingResponseListener);
     }
 
     private void performRequestAsync(final long startTime, final HostTuple<Iterator<HttpHost>> hostTuple, final HttpRequestBase request,
@@ -891,11 +881,24 @@
      */
     @Deprecated
     private static void addHeaders(Request request, Header... headers) {
+        setOptions(request, RequestOptions.DEFAULT.getHttpAsyncResponseConsumerFactory(), headers);
+    }
+
+    /**
+     * Add all headers from the provided varargs argument to a {@link Request}. This only exists
+     * to support methods that exist for backwards compatibility.
+     */
+    @Deprecated
+    private static void setOptions(Request request, HttpAsyncResponseConsumerFactory httpAsyncResponseConsumerFactory,
+            Header... headers) {
         Objects.requireNonNull(headers, "headers cannot be null");
+        RequestOptions.Builder options = request.getOptions().toBuilder();
         for (Header header : headers) {
             Objects.requireNonNull(header, "header cannot be null");
-            request.addHeader(header.getName(), header.getValue());
-        }
+            options.addHeader(header.getName(), header.getValue());
+        }
+        options.setHttpAsyncResponseConsumerFactory(httpAsyncResponseConsumerFactory);
+        request.setOptions(options.build());
     }
 
     /**
